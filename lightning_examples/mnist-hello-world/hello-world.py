# %%

# ------------------- Preliminaries ------------------- #
import os
from dataclasses import dataclass
from typing import Tuple

import lightning as L
import pandas as pd
import seaborn as sn
import torch
from IPython.display import display
from lightning.pytorch.loggers import CSVLogger
from torch import nn
from torch.nn import functional as F
from torch.utils.data import DataLoader, random_split
from torchmetrics import Accuracy
from torchvision import transforms
from torchvision.datasets import MNIST

# ------------------- Configuration ------------------- #


@dataclass
class Config:
    """Configuration options for the Lightning MNIST example.

    Args:
        data_dir (str): The path to the directory where the MNIST dataset is stored. Defaults to the value of
            the 'PATH_DATASETS' environment variable or '.' if not set.

        save_dir (str): The path to the directory where the training logs will be saved. Defaults to 'logs/'.

        batch_size (int): The batch size to use during training. Defaults to 256 if a GPU is available,
            or 64 otherwise.
        
        max_epochs (int): The maximum number of epochs to train the model for. Defaults to 3.
        
        accelerator (str): The accelerator to use for training. Can be one of "cpu", "gpu", "tpu", "ipu", "auto".
        
        devices (int): The number of devices to use for training. Defaults to 1.

    Examples:
        This dataclass can be used to specify the configuration options for training a PyTorch Lightning model on the
        MNIST dataset. A new instance of this dataclass can be created as follows:

        >>> config = Config()

        The default values for each argument are shown in the documentation above. If desired, any of these values can be
        overridden when creating a new instance of the dataclass:

        >>> config = Config(batch_size=128, max_epochs=5)
    """

    data_dir: str = os.environ.get("PATH_DATASETS", ".")
    save_dir: str = "logs/"
    batch_size: int = 256 if torch.cuda.is_available() else 64
    max_epochs: int = 3
    accelerator: str = "auto"
    devices: int = 1



config = Config()

# %% [markdown]
# ## Simplest example
#
# Here's the simplest most minimal example with just a training loop (no validation, no testing).
#
# **Keep in Mind** - A `LightningModule` *is* a PyTorch `nn.Module` - it just has a few more helpful features.


# %%


class MNISTModel(L.LightningModule):
    """A PyTorch Lightning module for classifying images in the MNIST dataset.

    Attributes:
        l1 (torch.nn.Linear): A linear layer that maps input features to output features.

    Methods:
        forward(x):
            Performs a forward pass through the model.

        training_step(batch, batch_nb):
            Defines a single training step for the model.

        configure_optimizers():
            Configures the optimizer to use during training.

    Examples:
        The MNISTModel class can be used to create and train a PyTorch Lightning model for classifying images in the MNIST
        dataset. To create a new instance of the model, simply instantiate the class:

        >>> model = MNISTModel()

        The model can then be trained using a PyTorch Lightning trainer object:

        >>> trainer = pl.Trainer()
        >>> trainer.fit(model)
    """

    def __init__(self):
        """Initializes a new instance of the MNISTModel class."""
        super().__init__()
        self.l1 = torch.nn.Linear(28 * 28, 10)

    def forward(self, x: torch.Tensor) -> torch.Tensor:
        """Performs a forward pass through the model.

        Args:
            x (torch.Tensor): The input tensor to pass through the model.

        Returns:
            activated (torch.Tensor): The output tensor produced by the model.

        Examples:
            >>> model = MNISTModel()
            >>> x = torch.randn(1, 1, 28, 28)
            >>> output = model(x)
        """
        flattened = x.view(x.size(0), -1)
        hidden = self.l1(flattened)
        activated = torch.relu(hidden)

        return activated

<<<<<<< HEAD
    def training_step(self, batch: Tuple[torch.Tensor, torch.Tensor], batch_nb: int):
=======
    def training_step(self, batch: Tuple[torch.Tensor, torch.Tensor], batch_nb: int) -> torch.Tensor:
>>>>>>> 75501bed
        """Defines a single training step for the model.

        Args:
            batch: A tuple containing the input and target tensors for the batch.
            batch_nb: The batch number.

        Returns:
            torch.Tensor: The loss value for the current batch.

        Examples:
            >>> model = MNISTModel()
            >>> x = torch.randn(1, 1, 28, 28)
            >>> y = torch.tensor([1])
            >>> loss = model.training_step((x, y), 0)
        """
        x, y = batch
        loss = F.cross_entropy(self(x), y)
        return loss

    def configure_optimizers(self) -> torch.optim.Optimizer:
        """Configures the optimizer to use during training.

        Returns:
            torch.optim.Optimizer: The optimizer to use during training.

        Examples:
            >>> model = MNISTModel()
            >>> optimizer = model.configure_optimizers()
        """
        return torch.optim.Adam(self.parameters(), lr=0.02)



# %% [markdown]
# By using the `Trainer` you automatically get:
# 1. Tensorboard logging
# 2. Model checkpointing
# 3. Training and validation loop
# 4. early-stopping

# %%
# Init our model
mnist_model = MNISTModel()

# Init DataLoader from MNIST Dataset
train_ds = MNIST(config.data_dir, train=True, download=True, transform=transforms.ToTensor())

# Create a dataloader
train_loader = DataLoader(train_ds, batch_size=config.batch_size)

# Initialize a trainer
trainer = L.Trainer(
    accelerator=config.accelerator,
    devices=config.devices,
    max_epochs=config.max_epochs,
)

# Train the model ⚡
trainer.fit(mnist_model, train_loader)

# %% [markdown]
# ## A more complete MNIST Lightning Module Example
#
# That wasn't so hard was it?
#
# Now that we've got our feet wet, let's dive in a bit deeper and write a more complete `LightningModule` for MNIST...
#
# This time, we'll bake in all the dataset specific pieces directly in the `LightningModule`.
# This way, we can avoid writing extra code at the beginning of our script every time we want to run it.
#
# ---
#
# ### Note what the following built-in functions are doing:
#
# 1. [prepare_data()](https://lightning.ai/docs/pytorch/stable/common/lightning_module.html#prepare-data) 💾
#     - This is where we can download the dataset. We point to our desired dataset and ask torchvision's `MNIST` dataset class to download if the dataset isn't found there.
#     - **Note we do not make any state assignments in this function** (i.e. `self.something = ...`)
#
# 2. [setup(stage)](https://lightning.ai/docs/pytorch/stable/common/lightning_module.html#setup) ⚙️
#     - Loads in data from file and prepares PyTorch tensor datasets for each split (train, val, test).
#     - Setup expects a 'stage' arg which is used to separate logic for 'fit' and 'test'.
#     - If you don't mind loading all your datasets at once, you can set up a condition to allow for both 'fit' related setup and 'test' related setup to run whenever `None` is passed to `stage` (or ignore it altogether and exclude any conditionals).
#     - **Note this runs across all GPUs and it *is* safe to make state assignments here**
#
# 3. [x_dataloader()](https://lightning.ai/docs/pytorch/stable/api/pytorch_lightning.core.hooks.DataHooks.html#pytorch_lightning.core.hooks.DataHooks.train_dataloader) ♻️
#     - `train_dataloader()`, `val_dataloader()`, and `test_dataloader()` all return PyTorch `DataLoader` instances that are created by wrapping their respective datasets that we prepared in `setup()`


# %%


class LitMNIST(L.LightningModule):
    """PyTorch Lightning module for training a multi-layer perceptron (MLP) on the MNIST dataset.

    Attributes:
        data_dir (str): The path to the directory where the MNIST data will be downloaded.
        
        hidden_size (int): The number of units in the hidden layer of the MLP.
        
        learning_rate (float): The learning rate to use for training the MLP.

    Methods:
        forward(x):
            Performs a forward pass through the MLP.
        
        training_step(batch, batch_idx):
            Defines a single training step for the MLP.
        
        validation_step(batch, batch_idx):
            Defines a single validation step for the MLP.
        
        test_step(batch, batch_idx):
            Defines a single testing step for the MLP.
        
        configure_optimizers():
            Configures the optimizer to use for training the MLP.
        
        prepare_data():
            Downloads the MNIST dataset.
        
        setup(stage=None):
            Splits the MNIST dataset into train, validation, and test sets.
        
        train_dataloader():
            Returns a DataLoader for the training set.
        
        val_dataloader():
            Returns a DataLoader for the validation set.
        
        test_dataloader():
            Returns a DataLoader for the test set.
    """

    def __init__(self, data_dir: str = config.data_dir, hidden_size: int = 64, learning_rate: float = 2e-4):
        """Initializes a new instance of the LitMNIST class.

        Args:
            data_dir (str, optional): The path to the directory where the MNIST data will be downloaded. Defaults to config.data_dir.
            
            hidden_size (int, optional): The number of units in the hidden layer of the MLP (default is 64).
            
            learning_rate (float, optional): The learning rate to use for training the MLP (default is 2e-4).
        """
        super().__init__()

        # Set our init args as class attributes
        self.data_dir = data_dir
        self.hidden_size = hidden_size
        self.learning_rate = learning_rate

        # Hardcode some dataset specific attributes
        self.num_classes = 10
        self.dims = (1, 28, 28)
        channels, width, height = self.dims

        self.transform = transforms.Compose(
            [
                transforms.ToTensor(),
                transforms.Normalize((0.1307,), (0.3081,)),
            ]
        )

        # Define PyTorch model
        self.model = nn.Sequential(
            nn.Flatten(),
            nn.Linear(channels * width * height, hidden_size),
            nn.ReLU(),
            nn.Dropout(0.1),
            nn.Linear(hidden_size, hidden_size),
            nn.ReLU(),
            nn.Dropout(0.1),
            nn.Linear(hidden_size, self.num_classes),
        )

        self.val_accuracy = Accuracy(task="multiclass", num_classes=10)
        self.test_accuracy = Accuracy(task="multiclass", num_classes=10)

    def forward(self, x: torch.Tensor) -> torch.Tensor:
        """Performs a forward pass through the MLP.

        Args:
            x (torch.Tensor): The input data.

        Returns:
            torch.Tensor: The output of the MLP.
        """
        x = self.model(x)
        return F.log_softmax(x, dim=1)

<<<<<<< HEAD
    def training_step(self, batch: Tuple[torch.Tensor, torch.Tensor], batch_nb: int) -> torch.Tensor:
        """Defines a single training step for the MLP.

        Args:
            batch (Tuple[torch.Tensor, torch.Tensor]): A tuple containing the input data and target labels.
            
            batch_idx (int): The index of the current batch.

        Returns:
            (torch.Tensor): The training loss.
=======
    def training_step(self, batch, batch_idx) -> torch.Tensor:
        """Defines a single training step for the MLP.

        Parameters
        ----------
        batch : tuple
            A tuple containing the input data and target labels.
        batch_idx : int
            The index of the current batch.

        Returns
        -------
        torch.Tensor
            The training loss.
>>>>>>> 75501bed
        """

        x, y = batch
        logits = self(x)
        loss = F.nll_loss(logits, y)
        return loss

<<<<<<< HEAD

    def validation_step(self, batch: Tuple[torch.Tensor, torch.Tensor], batch_nb: int) -> None:
        """Defines a single validation step for the MLP.

        Args:
            batch : A tuple containing the input data and target labels.
            batch_idx : The index of the current batch.
=======
    def validation_step(self, batch, batch_idx) -> None:
        """Defines a single validation step for the MLP.

        Parameters
        ----------
        batch : tuple
            A tuple containing the input data and target labels.
        batch_idx : int
            The index of the current batch.
>>>>>>> 75501bed
        """
        x, y = batch
        logits = self(x)
        loss = F.nll_loss(logits, y)
        preds = torch.argmax(logits, dim=1)
        self.val_accuracy.update(preds, y)

        # Calling self.log will surface up scalars for you in TensorBoard
        self.log("val_loss", loss, prog_bar=True)
        self.log("val_acc", self.val_accuracy, prog_bar=True)

<<<<<<< HEAD

    def test_step(self, batch: Tuple[torch.Tensor, torch.Tensor], batch_nb: int) -> None:
        """Defines a single testing step for the MLP.

        Args:
            batch : A tuple containing the input data and target labels.
            batch_idx : The index of the current batch.
=======
    def test_step(self, batch, batch_idx) -> None:
        """Defines a single testing step for the MLP.

        Parameters
        ----------
        batch : tuple
            A tuple containing the input data and target labels.
        batch_idx : int
            The index of the current batch.
>>>>>>> 75501bed
        """
        x, y = batch
        logits = self(x)
        loss = F.nll_loss(logits, y)
        preds = torch.argmax(logits, dim=1)
        self.test_accuracy.update(preds, y)

        # Calling self.log will surface up scalars for you in TensorBoard
        self.log("test_loss", loss, prog_bar=True)
        self.log("test_acc", self.test_accuracy, prog_bar=True)


    def configure_optimizers(self) -> torch.optim.Optimizer:
        """Configures the optimizer to use for training the MLP.

        Returns:
            torch.optim.Optimizer: The optimizer.
        """
        optimizer = torch.optim.Adam(self.parameters(), lr=self.learning_rate)

        return optimizer


    # ------------------------------------- #
    # DATA RELATED HOOKS
    # ------------------------------------- #

    def prepare_data(self) -> None:
        """Downloads the MNIST dataset."""
        MNIST(self.data_dir, train=True, download=True)

        MNIST(self.data_dir, train=False, download=True)


    def setup(self, stage: str = None) -> None:
        """Splits the MNIST dataset into train, validation, and test sets.

        Args:
            stage (str, optional): The current stage (either "fit" or "test"). Defaults to None.
        """
        # Assign train/val datasets for use in dataloaders
        if stage == "fit" or stage is None:
            mnist_full = MNIST(self.data_dir, train=True, transform=self.transform)

            self.mnist_train, self.mnist_val = random_split(mnist_full, [55000, 5000])

        # Assign test dataset for use in dataloader(s)
        if stage == "test" or stage is None:
            self.mnist_test = MNIST(self.data_dir, train=False, transform=self.transform)


    def train_dataloader(self) -> DataLoader:
        """Returns a DataLoader for the training set.

        Returns:
            DataLoader: The training DataLoader.
        """

        return DataLoader(self.mnist_train, batch_size=config.batch_size)


    def val_dataloader(self) -> DataLoader:
        """Returns a DataLoader for the validation set.

        Returns:
            DataLoader: The validation DataLoader.
        """

        return DataLoader(self.mnist_val, batch_size=config.batch_size)


    def test_dataloader(self) -> DataLoader:
        """Returns a DataLoader for the test set.

        Returns:
            DataLoader: The test DataLoader.
        """
        return DataLoader(self.mnist_test, batch_size=config.batch_size)



# %%
# Instantiate the LitMNIST model
model = LitMNIST()

# Instantiate a PyTorch Lightning trainer with the specified configuration
trainer = L.Trainer(
    accelerator=config.accelerator,
    devices=config.devices,
    max_epochs=config.max_epochs,
    logger=CSVLogger(save_dir=config.save_dir),
)

# Train the model using the trainer
trainer.fit(model)

# %% [markdown]
# ### Testing
#
# To test a model, call `trainer.test(model)`.
#
# Or, if you've just trained a model, you can just call `trainer.test()` and Lightning will automatically
# test using the best saved checkpoint (conditioned on val_loss).

# %%
trainer.test(ckpt_path="best")

# %% [markdown]
# ### Bonus Tip
#
# You can keep calling `trainer.fit(model)` as many times as you'd like to continue training

# %%
trainer.fit(model)

# %% [markdown]
# In Colab, you can use the TensorBoard magic function to view the logs that Lightning has created for you!

# %%

# Read in the training metrics from the CSV file generated by the logger
metrics = pd.read_csv(f"{trainer.logger.log_dir}/metrics.csv")

# Remove the "step" column, which is not needed for our analysis
del metrics["step"]

# Set the epoch column as the index, for easier plotting
metrics.set_index("epoch", inplace=True)

# Display the first few rows of the metrics table, excluding any columns with all NaN values
display(metrics.dropna(axis=1, how="all").head())

# Create a line plot of the training metrics using Seaborn
sn.relplot(data=metrics, kind="line")<|MERGE_RESOLUTION|>--- conflicted
+++ resolved
@@ -127,11 +127,7 @@
 
         return activated
 
-<<<<<<< HEAD
-    def training_step(self, batch: Tuple[torch.Tensor, torch.Tensor], batch_nb: int):
-=======
     def training_step(self, batch: Tuple[torch.Tensor, torch.Tensor], batch_nb: int) -> torch.Tensor:
->>>>>>> 75501bed
         """Defines a single training step for the model.
 
         Args:
@@ -321,7 +317,6 @@
         x = self.model(x)
         return F.log_softmax(x, dim=1)
 
-<<<<<<< HEAD
     def training_step(self, batch: Tuple[torch.Tensor, torch.Tensor], batch_nb: int) -> torch.Tensor:
         """Defines a single training step for the MLP.
 
@@ -332,22 +327,6 @@
 
         Returns:
             (torch.Tensor): The training loss.
-=======
-    def training_step(self, batch, batch_idx) -> torch.Tensor:
-        """Defines a single training step for the MLP.
-
-        Parameters
-        ----------
-        batch : tuple
-            A tuple containing the input data and target labels.
-        batch_idx : int
-            The index of the current batch.
-
-        Returns
-        -------
-        torch.Tensor
-            The training loss.
->>>>>>> 75501bed
         """
 
         x, y = batch
@@ -355,7 +334,6 @@
         loss = F.nll_loss(logits, y)
         return loss
 
-<<<<<<< HEAD
 
     def validation_step(self, batch: Tuple[torch.Tensor, torch.Tensor], batch_nb: int) -> None:
         """Defines a single validation step for the MLP.
@@ -363,17 +341,6 @@
         Args:
             batch : A tuple containing the input data and target labels.
             batch_idx : The index of the current batch.
-=======
-    def validation_step(self, batch, batch_idx) -> None:
-        """Defines a single validation step for the MLP.
-
-        Parameters
-        ----------
-        batch : tuple
-            A tuple containing the input data and target labels.
-        batch_idx : int
-            The index of the current batch.
->>>>>>> 75501bed
         """
         x, y = batch
         logits = self(x)
@@ -385,7 +352,6 @@
         self.log("val_loss", loss, prog_bar=True)
         self.log("val_acc", self.val_accuracy, prog_bar=True)
 
-<<<<<<< HEAD
 
     def test_step(self, batch: Tuple[torch.Tensor, torch.Tensor], batch_nb: int) -> None:
         """Defines a single testing step for the MLP.
@@ -393,17 +359,6 @@
         Args:
             batch : A tuple containing the input data and target labels.
             batch_idx : The index of the current batch.
-=======
-    def test_step(self, batch, batch_idx) -> None:
-        """Defines a single testing step for the MLP.
-
-        Parameters
-        ----------
-        batch : tuple
-            A tuple containing the input data and target labels.
-        batch_idx : int
-            The index of the current batch.
->>>>>>> 75501bed
         """
         x, y = batch
         logits = self(x)
