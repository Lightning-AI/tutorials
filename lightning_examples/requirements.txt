numpy <3.0 # needed for older Torch
torch>=1.8.1, <2.5
<<<<<<< HEAD
pytorch-lightning >=2.0,<2.5
torchmetrics>=1.0, <1.7
=======
pytorch-lightning >=2.0,<2.6
torchmetrics>=1.0, <1.5
>>>>>>> fca72476
matplotlib<|MERGE_RESOLUTION|>--- conflicted
+++ resolved
@@ -1,10 +1,5 @@
 numpy <3.0 # needed for older Torch
 torch>=1.8.1, <2.5
-<<<<<<< HEAD
-pytorch-lightning >=2.0,<2.5
 torchmetrics>=1.0, <1.7
-=======
 pytorch-lightning >=2.0,<2.6
-torchmetrics>=1.0, <1.5
->>>>>>> fca72476
 matplotlib