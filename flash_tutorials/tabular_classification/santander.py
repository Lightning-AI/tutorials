--- conflicted
+++ resolved
@@ -61,14 +61,10 @@
 
 # %%
 
-<<<<<<< HEAD
+
 # It is important that one uses the modular, not the function form of the metric. That is, do not use torchmetrics.functional.auroc()
 
-model = TabularClassifier.from_data(datamodule,
-                                metrics = [torchmetrics.AUROC(num_classes=datamodule.num_classes)])
-=======
 model = TabularClassifier.from_data(datamodule, metrics=[torchmetrics.AUROC(num_classes=datamodule.num_classes)])
->>>>>>> 15807e44
 model.output = LabelsOutput()
 
 # %%
