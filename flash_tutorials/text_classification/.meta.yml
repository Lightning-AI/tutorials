title: Finetuning a Text Classifier on IMDB Dataset
author: Ethan Harris (ethan@pytorchlightning.ai)
created: 2021-11-23
updated: 2022-08-26
license: CC BY-SA
build: 3
tags:
  - Text Classification
  - Text
description: |
  In this notebook, we'll go over the basics of lightning Flash by finetunig a TextClassifier on IMDB Dataset.
requirements:
  - pytorch-lightning==1.6.*
  - lightning-flash[text]>=0.7.0
<<<<<<< HEAD
  - torchmetrics<0.11  # todo: task argument is missing
  - numpy<1.24
=======
  - torchmetrics<0.11 # todo: update to use task=...
>>>>>>> cd72ffd1
accelerator:
  - GPU
  - CPU<|MERGE_RESOLUTION|>--- conflicted
+++ resolved
@@ -12,12 +12,8 @@
 requirements:
   - pytorch-lightning==1.6.*
   - lightning-flash[text]>=0.7.0
-<<<<<<< HEAD
-  - torchmetrics<0.11  # todo: task argument is missing
+  - torchmetrics<0.11  # todo: update to use task=...
   - numpy<1.24
-=======
-  - torchmetrics<0.11 # todo: update to use task=...
->>>>>>> cd72ffd1
 accelerator:
   - GPU
   - CPU