--- conflicted
+++ resolved
@@ -662,19 +662,13 @@
             strict: raise exception if copy fails
 
         """
-<<<<<<< HEAD
-=======
-        all_ipynb = []
-        for pattern in patterns:
-            all_ipynb += glob.glob(os.path.join(path_root, DIR_NOTEBOOKS, pattern, "*.ipynb"))
-        print(f"Copy following notebooks to docs folder: {all_ipynb}")
->>>>>>> c40681bf
         os.makedirs(os.path.join(docs_root, path_docs_ipynb), exist_ok=True)
         all_ipynb = [
             os.path.realpath(ipynb)
             for pattern in patterns
             for ipynb in glob.glob(os.path.join(path_root, DIR_NOTEBOOKS, pattern, "*.ipynb"))
         ]
+        print(f"Copy following notebooks to docs folder: {all_ipynb}")
         if ignore and not isinstance(ignore, (list, set, tuple)):
             ignore = [ignore]
         elif not ignore:
