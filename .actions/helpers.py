--- conflicted
+++ resolved
@@ -1,7 +1,3 @@
-<<<<<<< HEAD
-# -*- coding: utf-8 -*-
-=======
->>>>>>> 3f9c0416
 import base64
 import os
 import re
