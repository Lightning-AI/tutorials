--- conflicted
+++ resolved
@@ -1,7 +1,3 @@
-<<<<<<< HEAD
-# -*- coding: utf-8 -*-
-=======
->>>>>>> 914eb599
 import base64
 import os
 import re
