# %% [markdown]
# <div class="center-wrapper"><div class="video-wrapper"><iframe src="https://www.youtube.com/embed/vjSSyGxlczs" title="YouTube video player" frameborder="0" allow="accelerometer; autoplay; clipboard-write; encrypted-media; gyroscope; picture-in-picture" allowfullscreen></iframe></div></div>
# Let's start with importing our standard libraries here.

# %%
import os
import urllib.request
from types import SimpleNamespace
from urllib.error import HTTPError

import lightning as L
import matplotlib
import matplotlib.pyplot as plt
import matplotlib_inline.backend_inline
import numpy as np
import seaborn as sns
import tabulate
import torch
import torch.nn as nn
import torch.optim as optim
import torch.utils.data as data
import torchvision

# %matplotlib inline
from IPython.display import HTML, display
from lightning.pytorch.callbacks import LearningRateMonitor, ModelCheckpoint
from PIL import Image
from torchvision import transforms
from torchvision.datasets import CIFAR10

matplotlib_inline.backend_inline.set_matplotlib_formats("svg", "pdf")  # For export
matplotlib.rcParams["lines.linewidth"] = 2.0
sns.reset_orig()

# PyTorch
# Torchvision

# %% [markdown]
# We will use the same `set_seed` function as in the previous tutorials, as well as the path variables `DATASET_PATH` and `CHECKPOINT_PATH`.
# Adjust the paths if necessary.

# %%
# Path to the folder where the datasets are/should be downloaded (e.g. CIFAR10)
DATASET_PATH = os.environ.get("PATH_DATASETS", "data/")
# Path to the folder where the pretrained models are saved
CHECKPOINT_PATH = os.environ.get("PATH_CHECKPOINT", "saved_models/ConvNets")


# Function for setting the seed
L.seed_everything(42)

# Ensure that all operations are deterministic on GPU (if used) for reproducibility
torch.backends.cudnn.deterministic = True
torch.backends.cudnn.benchmark = False

device = torch.device("cuda:0") if torch.cuda.is_available() else torch.device("cpu")

# %% [markdown]
# We also have pretrained models and Tensorboards (more on this later) for this tutorial, and download them below.

# %%
# Github URL where saved models are stored for this tutorial
base_url = "https://raw.githubusercontent.com/phlippe/saved_models/main/tutorial5/"
# Files to download
pretrained_files = [
    "GoogleNet.ckpt",
    "ResNet.ckpt",
    "ResNetPreAct.ckpt",
    "DenseNet.ckpt",
    "tensorboards/GoogleNet/events.out.tfevents.googlenet",
    "tensorboards/ResNet/events.out.tfevents.resnet",
    "tensorboards/ResNetPreAct/events.out.tfevents.resnetpreact",
    "tensorboards/DenseNet/events.out.tfevents.densenet",
]
# Create checkpoint path if it doesn't exist yet
os.makedirs(CHECKPOINT_PATH, exist_ok=True)

# For each file, check whether it already exists. If not, try downloading it.
for file_name in pretrained_files:
    file_path = os.path.join(CHECKPOINT_PATH, file_name)
    if "/" in file_name:
        os.makedirs(file_path.rsplit("/", 1)[0], exist_ok=True)
    if not os.path.isfile(file_path):
        file_url = base_url + file_name
        print(f"Downloading {file_url}...")
        try:
            urllib.request.urlretrieve(file_url, file_path)
        except HTTPError as e:
            print(
                "Something went wrong. Please try to download the file from the GDrive folder, or contact the author with the full output including the following error:\n",
                e,
            )

# %% [markdown]
# Throughout this tutorial, we will train and evaluate the models on the CIFAR10 dataset.
# This allows you to compare the results obtained here with the model you have implemented in the first assignment.
# As we have learned from the previous tutorial about initialization, it is important to have the data preprocessed with a zero mean.
# Therefore, as a first step, we will calculate the mean and standard deviation of the CIFAR dataset:

# %%
train_dataset = CIFAR10(root=DATASET_PATH, train=True, download=True)
DATA_MEANS = (train_dataset.data / 255.0).mean(axis=(0, 1, 2))
DATA_STD = (train_dataset.data / 255.0).std(axis=(0, 1, 2))
print("Data mean", DATA_MEANS)
print("Data std", DATA_STD)

# %% [markdown]
# We will use this information to define a `transforms.Normalize` module which will normalize our data accordingly.
# Additionally, we will use data augmentation during training.
# This reduces the risk of overfitting and helps CNNs to generalize better.
# Specifically, we will apply two random augmentations.
#
# First, we will flip each image horizontally by a chance of 50% (`transforms.RandomHorizontalFlip`).
# The object class usually does not change when flipping an image, and we don't expect any image information to be dependent on the horizontal orientation.
# This would be however different if we would try to detect digits or letters in an image, as those have a certain orientation.
#
# The second augmentation we use is called `transforms.RandomResizedCrop`.
# This transformation scales the image in a small range, while eventually changing the aspect ratio, and crops it afterward in the previous size.
# Therefore, the actual pixel values change while the content or overall semantics of the image stays the same.
#
# We will randomly split the training dataset into a training and a validation set.
# The validation set will be used for determining early stopping.
# After finishing the training, we test the models on the CIFAR test set.

# %%
test_transform = transforms.Compose([transforms.ToTensor(), transforms.Normalize(DATA_MEANS, DATA_STD)])
# For training, we add some augmentation. Networks are too powerful and would overfit.
train_transform = transforms.Compose(
    [
        transforms.RandomHorizontalFlip(),
        transforms.RandomResizedCrop((32, 32), scale=(0.8, 1.0), ratio=(0.9, 1.1)),
        transforms.ToTensor(),
        transforms.Normalize(DATA_MEANS, DATA_STD),
    ]
)
# Loading the training dataset. We need to split it into a training and validation part
# We need to do a little trick because the validation set should not use the augmentation.
train_dataset = CIFAR10(root=DATASET_PATH, train=True, transform=train_transform, download=True)
val_dataset = CIFAR10(root=DATASET_PATH, train=True, transform=test_transform, download=True)
L.seed_everything(42)
train_set, _ = torch.utils.data.random_split(train_dataset, [45000, 5000])
L.seed_everything(42)
_, val_set = torch.utils.data.random_split(val_dataset, [45000, 5000])

# Loading the test set
test_set = CIFAR10(root=DATASET_PATH, train=False, transform=test_transform, download=True)

# We define a set of data loaders that we can use for various purposes later.
train_loader = data.DataLoader(train_set, batch_size=128, shuffle=True, drop_last=True, pin_memory=True, num_workers=4)
val_loader = data.DataLoader(val_set, batch_size=128, shuffle=False, drop_last=False, num_workers=4)
test_loader = data.DataLoader(test_set, batch_size=128, shuffle=False, drop_last=False, num_workers=4)

# %% [markdown]
# To verify that our normalization works, we can print out the mean and standard deviation of the single batch.
# The mean should be close to 0 and the standard deviation close to 1 for each channel:

# %%
imgs, _ = next(iter(train_loader))
print("Batch mean", imgs.mean(dim=[0, 2, 3]))
print("Batch std", imgs.std(dim=[0, 2, 3]))

# %% [markdown]
# Finally, let's visualize a few images from the training set, and how they look like after random data augmentation:

# %%
NUM_IMAGES = 4
images = [train_dataset[idx][0] for idx in range(NUM_IMAGES)]
orig_images = [Image.fromarray(train_dataset.data[idx]) for idx in range(NUM_IMAGES)]
orig_images = [test_transform(img) for img in orig_images]

img_grid = torchvision.utils.make_grid(torch.stack(images + orig_images, dim=0), nrow=4, normalize=True, pad_value=0.5)
img_grid = img_grid.permute(1, 2, 0)

plt.figure(figsize=(8, 8))
plt.title("Augmentation examples on CIFAR10")
plt.imshow(img_grid)
plt.axis("off")
plt.show()
plt.close()

# %% [markdown]
# ## PyTorch Lightning
#
# In this notebook and in many following ones, we will make use of the library [PyTorch Lightning](https://www.lightning.ai/docs/pytorch/stable).
# PyTorch Lightning is a framework that simplifies your code needed to train, evaluate, and test a model in PyTorch.
# It also handles logging into [TensorBoard](https://pytorch.org/tutorials/intermediate/tensorboard_tutorial.html), a visualization toolkit for ML experiments, and saving model checkpoints automatically with minimal code overhead from our side.
# This is extremely helpful for us as we want to focus on implementing different model architectures and spend little time on other code overhead.
# Note that at the time of writing/teaching, the framework has been released in version 1.3.
# Future versions might have a slightly changed interface and thus might not work perfectly with the code (we will try to keep it up-to-date as much as possible).
#
# Now, we will take the first step in PyTorch Lightning, and continue to explore the framework in our other tutorials.
# PyTorch Lightning comes with a lot of useful functions, such as one for setting the seed as we have seen before:

# %%
# Setting the seed
L.seed_everything(42)

# %% [markdown]
# Thus, in the future, we don't have to define our own `set_seed` function anymore.
#
# In PyTorch Lightning, we define `L.LightningModule`'s (inheriting from `Module`) that organize our code into 5 main sections:
#
# 1. Initialization (`__init__`), where we create all necessary parameters/models
# 2. Optimizers (`configure_optimizers`) where we create the optimizers, learning rate scheduler, etc.
# 3.
# Training loop (`training_step`) where we only have to define the loss calculation for a single batch (the loop of optimizer.zero_grad(), loss.backward() and optimizer.step(), as well as any logging/saving operation, is done in the background)
# 4.
# Validation loop (`validation_step`) where similarly to the training, we only have to define what should happen per step
# 5. Test loop (`test_step`) which is the same as validation, only on a test set.
#
# Therefore, we don't abstract the PyTorch code, but rather organize it and define some default operations that are commonly used.
# If you need to change something else in your training/validation/test loop, there are many possible functions you can overwrite (see the [docs](https://lightning.ai/docs/pytorch/stable/common/lightning_module.html) for details).
#
# Now we can look at an example of how a Lightning Module for training a CNN looks like:


# %%
class CIFARModule(L.LightningModule):
    def __init__(self, model_name, model_hparams, optimizer_name, optimizer_hparams):
        """
        Inputs:
            model_name - Name of the model/CNN to run. Used for creating the model (see function below)
            model_hparams - Hyperparameters for the model, as dictionary.
            optimizer_name - Name of the optimizer to use. Currently supported: Adam, SGD
            optimizer_hparams - Hyperparameters for the optimizer, as dictionary. This includes learning rate, weight decay, etc.
        """
        super().__init__()
        # Exports the hyperparameters to a YAML file, and create "self.hparams" namespace
        self.save_hyperparameters()
        # Create model
        self.model = create_model(model_name, model_hparams)
        # Create loss module
        self.loss_module = nn.CrossEntropyLoss()
        # Example input for visualizing the graph in Tensorboard
        self.example_input_array = torch.zeros((1, 3, 32, 32), dtype=torch.float32)

    def forward(self, imgs):
        # Forward function that is run when visualizing the graph
        return self.model(imgs)

    def configure_optimizers(self):
        # We will support Adam or SGD as optimizers.
        if self.hparams.optimizer_name == "Adam":
            # AdamW is Adam with a correct implementation of weight decay (see here
            # for details: https://arxiv.org/pdf/1711.05101.pdf)
            optimizer = optim.AdamW(self.parameters(), **self.hparams.optimizer_hparams)
        elif self.hparams.optimizer_name == "SGD":
            optimizer = optim.SGD(self.parameters(), **self.hparams.optimizer_hparams)
        else:
            assert False, f'Unknown optimizer: "{self.hparams.optimizer_name}"'

        # We will reduce the learning rate by 0.1 after 100 and 150 epochs
        scheduler = optim.lr_scheduler.MultiStepLR(optimizer, milestones=[100, 150], gamma=0.1)
        return [optimizer], [scheduler]

    def training_step(self, batch, batch_idx):
        # "batch" is the output of the training data loader.
        imgs, labels = batch
        preds = self.model(imgs)
        loss = self.loss_module(preds, labels)
        acc = (preds.argmax(dim=-1) == labels).float().mean()

        # Logs the accuracy per epoch to tensorboard (weighted average over batches)
        self.log("train_acc", acc, on_step=False, on_epoch=True)
        self.log("train_loss", loss)
        return loss  # Return tensor to call ".backward" on

    def validation_step(self, batch, batch_idx):
        imgs, labels = batch
        preds = self.model(imgs).argmax(dim=-1)
        acc = (labels == preds).float().mean()
        # By default logs it per epoch (weighted average over batches)
        self.log("val_acc", acc)

    def test_step(self, batch, batch_idx):
        imgs, labels = batch
        preds = self.model(imgs).argmax(dim=-1)
        acc = (labels == preds).float().mean()
        # By default logs it per epoch (weighted average over batches), and returns it afterwards
        self.log("test_acc", acc)


# %% [markdown]
# We see that the code is organized and clear, which helps if someone else tries to understand your code.
#
# Another important part of PyTorch Lightning is the concept of callbacks.
# Callbacks are self-contained functions that contain the non-essential logic of your Lightning Module.
# They are usually called after finishing a training epoch, but can also influence other parts of your training loop.
# For instance, we will use the following two pre-defined callbacks: `LearningRateMonitor` and `ModelCheckpoint`.
# The learning rate monitor adds the current learning rate to our TensorBoard, which helps to verify that our learning rate scheduler works correctly.
# The model checkpoint callback allows you to customize the saving routine of your checkpoints.
# For instance, how many checkpoints to keep, when to save, which metric to look out for, etc.
# We import them below:

# %%
# Callbacks

# %% [markdown]
# To allow running multiple different models with the same Lightning module, we define a function below that maps a model name to the model class.
# At this stage, the dictionary `model_dict` is empty, but we will fill it throughout the notebook with our new models.

# %%
model_dict = {}


def create_model(model_name, model_hparams):
    if model_name in model_dict:
        return model_dict[model_name](**model_hparams)
    else:
        assert False, f'Unknown model name "{model_name}". Available models are: {str(model_dict.keys())}'


# %% [markdown]
# Similarly, to use the activation function as another hyperparameter in
# our model, we define a "name to function" dict below:

# %%
act_fn_by_name = {"tanh": nn.Tanh, "relu": nn.ReLU, "leakyrelu": nn.LeakyReLU, "gelu": nn.GELU}

# %% [markdown]
# If we pass the classes or objects directly as an argument to the Lightning module, we couldn't take advantage of PyTorch Lightning's automatically hyperparameter saving and loading.
#
# Besides the Lightning module, the second most important module in PyTorch Lightning is the `Trainer`.
# The trainer is responsible to execute the training steps defined in the Lightning module and completes the framework.
# Similar to the Lightning module, you can override any key part that you don't want to be automated, but the default settings are often the best practice to do.
# For a full overview, see the [documentation](https://lightning.ai/docs/pytorch/stable/common/trainer.html).
# The most important functions we use below are:
#
# * `trainer.fit`: Takes as input a lightning module, a training dataset, and an (optional) validation dataset.
# This function trains the given module on the training dataset with occasional validation (default once per epoch, can be changed)
# * `trainer.test`: Takes as input a model and a dataset on which we want to test.
# It returns the test metric on the dataset.
#
# For training and testing, we don't have to worry about things like setting the model to eval mode (`model.eval()`) as this is all done automatically.
# See below how we define a training function for our models:


# %%
def train_model(model_name, save_name=None, **kwargs):
    """
    Inputs:
        model_name - Name of the model you want to run. Is used to look up the class in "model_dict"
        save_name (optional) - If specified, this name will be used for creating the checkpoint and logging directory.
    """
    if save_name is None:
        save_name = model_name

    # Create a PyTorch Lightning trainer with the generation callback
    trainer = L.Trainer(
        default_root_dir=os.path.join(CHECKPOINT_PATH, save_name),  # Where to save models
        # We run on a single GPU (if possible)
<<<<<<< HEAD
        accelerator=("cuda" if str(device) == "cuda:0" else "cpu"),
=======
        accelerator="gpu" if str(device).startswith("cuda") else "cpu",
>>>>>>> f20a78f4
        devices=1,
        # How many epochs to train for if no patience is set
        max_epochs=180,
        callbacks=[
            ModelCheckpoint(
                save_weights_only=True, mode="max", monitor="val_acc"
            ),  # Save the best checkpoint based on the maximum val_acc recorded. Saves only weights and not optimizer
            LearningRateMonitor("epoch"),
        ],  # Log learning rate every epoch
<<<<<<< HEAD
=======
        enable_progress_bar=True,
>>>>>>> f20a78f4
    )  # In case your notebook crashes due to the progress bar, consider increasing the refresh rate
    trainer.logger._log_graph = True  # If True, we plot the computation graph in tensorboard
    trainer.logger._default_hp_metric = None  # Optional logging argument that we don't need

    # Check whether pretrained model exists. If yes, load it and skip training
    pretrained_filename = os.path.join(CHECKPOINT_PATH, save_name + ".ckpt")
    if os.path.isfile(pretrained_filename):
        print(f"Found pretrained model at {pretrained_filename}, loading...")
        # Automatically loads the model with the saved hyperparameters
        model = CIFARModule.load_from_checkpoint(pretrained_filename)
    else:
        L.seed_everything(42)  # To be reproducable
        model = CIFARModule(model_name=model_name, **kwargs)
        trainer.fit(model, train_loader, val_loader)
        model = CIFARModule.load_from_checkpoint(
            trainer.checkpoint_callback.best_model_path
        )  # Load best checkpoint after training

    # Test best model on validation and test set
    val_result = trainer.test(model, dataloaders=val_loader, verbose=False)
    test_result = trainer.test(model, dataloaders=test_loader, verbose=False)
    result = {"test": test_result[0]["test_acc"], "val": val_result[0]["test_acc"]}

    return model, result


# %% [markdown]
# Finally, we can focus on the Convolutional Neural Networks we want to
# implement today: GoogleNet, ResNet, and DenseNet.

# %% [markdown]
# ## Inception
#
# <div class="center-wrapper"><div class="video-wrapper"><iframe src="https://www.youtube.com/embed/9yRXqYJDHr4" title="YouTube video player" frameborder="0" allow="accelerometer; autoplay; clipboard-write; encrypted-media; gyroscope; picture-in-picture" allowfullscreen></iframe></div></div>
#
# The [GoogleNet](https://arxiv.org/abs/1409.4842), proposed in 2014, won the ImageNet Challenge because of its usage of the Inception modules.
# In general, we will mainly focus on the concept of Inception in this tutorial instead of the specifics of the GoogleNet, as based on Inception, there have been many follow-up works ([Inception-v2](https://arxiv.org/abs/1512.00567), [Inception-v3](https://arxiv.org/abs/1512.00567), [Inception-v4](https://arxiv.org/abs/1602.07261), [Inception-ResNet](https://arxiv.org/abs/1602.07261),...).
# The follow-up works mainly focus on increasing efficiency and enabling very deep Inception networks.
# However, for a fundamental understanding, it is sufficient to look at the original Inception block.
#
# An Inception block applies four convolution blocks separately on the same feature map: a 1x1, 3x3, and 5x5 convolution, and a max pool operation.
# This allows the network to look at the same data with different receptive fields.
# Of course, learning only 5x5 convolution would be theoretically more powerful.
# However, this is not only more computation and memory heavy but also tends to overfit much easier.
# The overall inception block looks like below (figure credit - [Szegedy et al. ](https://arxiv.org/abs/1409.4842)):
#
# <center width="100%"><img src="inception_block.svg" style="display: block; margin-left: auto; margin-right: auto;" width="500px"/></center>
#
# The additional 1x1 convolutions before the 3x3 and 5x5 convolutions are used for dimensionality reduction.
# This is especially crucial as the feature maps of all branches are merged afterward, and we don't want any explosion of feature size.
# As 5x5 convolutions are 25 times more expensive than 1x1 convolutions, we can save a lot of computation and parameters by reducing the dimensionality before the large convolutions.
#
# We can now try to implement the Inception Block ourselves:


# %%
class InceptionBlock(nn.Module):
    def __init__(self, c_in, c_red: dict, c_out: dict, act_fn):
        """
        Inputs:
            c_in - Number of input feature maps from the previous layers
            c_red - Dictionary with keys "3x3" and "5x5" specifying the output of the dimensionality reducing 1x1 convolutions
            c_out - Dictionary with keys "1x1", "3x3", "5x5", and "max"
            act_fn - Activation class constructor (e.g. nn.ReLU)
        """
        super().__init__()

        # 1x1 convolution branch
        self.conv_1x1 = nn.Sequential(
            nn.Conv2d(c_in, c_out["1x1"], kernel_size=1), nn.BatchNorm2d(c_out["1x1"]), act_fn()
        )

        # 3x3 convolution branch
        self.conv_3x3 = nn.Sequential(
            nn.Conv2d(c_in, c_red["3x3"], kernel_size=1),
            nn.BatchNorm2d(c_red["3x3"]),
            act_fn(),
            nn.Conv2d(c_red["3x3"], c_out["3x3"], kernel_size=3, padding=1),
            nn.BatchNorm2d(c_out["3x3"]),
            act_fn(),
        )

        # 5x5 convolution branch
        self.conv_5x5 = nn.Sequential(
            nn.Conv2d(c_in, c_red["5x5"], kernel_size=1),
            nn.BatchNorm2d(c_red["5x5"]),
            act_fn(),
            nn.Conv2d(c_red["5x5"], c_out["5x5"], kernel_size=5, padding=2),
            nn.BatchNorm2d(c_out["5x5"]),
            act_fn(),
        )

        # Max-pool branch
        self.max_pool = nn.Sequential(
            nn.MaxPool2d(kernel_size=3, padding=1, stride=1),
            nn.Conv2d(c_in, c_out["max"], kernel_size=1),
            nn.BatchNorm2d(c_out["max"]),
            act_fn(),
        )

    def forward(self, x):
        x_1x1 = self.conv_1x1(x)
        x_3x3 = self.conv_3x3(x)
        x_5x5 = self.conv_5x5(x)
        x_max = self.max_pool(x)
        x_out = torch.cat([x_1x1, x_3x3, x_5x5, x_max], dim=1)
        return x_out


# %% [markdown]
# The GoogleNet architecture consists of stacking multiple Inception blocks with occasional max pooling to reduce the height and width of the feature maps.
# The original GoogleNet was designed for image sizes of ImageNet (224x224 pixels) and had almost 7 million parameters.
# As we train on CIFAR10 with image sizes of 32x32, we don't require such a heavy architecture, and instead, apply a reduced version.
# The number of channels for dimensionality reduction and output per filter (1x1, 3x3, 5x5, and max pooling) need to be manually specified and can be changed if interested.
# The general intuition is to have the most filters for the 3x3
# convolutions, as they are powerful enough to take the context into
# account while requiring almost a third of the parameters of the 5x5
# convolution.


# %%
class GoogleNet(nn.Module):
    def __init__(self, num_classes=10, act_fn_name="relu", **kwargs):
        super().__init__()
        self.hparams = SimpleNamespace(
            num_classes=num_classes, act_fn_name=act_fn_name, act_fn=act_fn_by_name[act_fn_name]
        )
        self._create_network()
        self._init_params()

    def _create_network(self):
        # A first convolution on the original image to scale up the channel size
        self.input_net = nn.Sequential(
            nn.Conv2d(3, 64, kernel_size=3, padding=1), nn.BatchNorm2d(64), self.hparams.act_fn()
        )
        # Stacking inception blocks
        self.inception_blocks = nn.Sequential(
            InceptionBlock(
                64,
                c_red={"3x3": 32, "5x5": 16},
                c_out={"1x1": 16, "3x3": 32, "5x5": 8, "max": 8},
                act_fn=self.hparams.act_fn,
            ),
            InceptionBlock(
                64,
                c_red={"3x3": 32, "5x5": 16},
                c_out={"1x1": 24, "3x3": 48, "5x5": 12, "max": 12},
                act_fn=self.hparams.act_fn,
            ),
            nn.MaxPool2d(3, stride=2, padding=1),  # 32x32 => 16x16
            InceptionBlock(
                96,
                c_red={"3x3": 32, "5x5": 16},
                c_out={"1x1": 24, "3x3": 48, "5x5": 12, "max": 12},
                act_fn=self.hparams.act_fn,
            ),
            InceptionBlock(
                96,
                c_red={"3x3": 32, "5x5": 16},
                c_out={"1x1": 16, "3x3": 48, "5x5": 16, "max": 16},
                act_fn=self.hparams.act_fn,
            ),
            InceptionBlock(
                96,
                c_red={"3x3": 32, "5x5": 16},
                c_out={"1x1": 16, "3x3": 48, "5x5": 16, "max": 16},
                act_fn=self.hparams.act_fn,
            ),
            InceptionBlock(
                96,
                c_red={"3x3": 32, "5x5": 16},
                c_out={"1x1": 32, "3x3": 48, "5x5": 24, "max": 24},
                act_fn=self.hparams.act_fn,
            ),
            nn.MaxPool2d(3, stride=2, padding=1),  # 16x16 => 8x8
            InceptionBlock(
                128,
                c_red={"3x3": 48, "5x5": 16},
                c_out={"1x1": 32, "3x3": 64, "5x5": 16, "max": 16},
                act_fn=self.hparams.act_fn,
            ),
            InceptionBlock(
                128,
                c_red={"3x3": 48, "5x5": 16},
                c_out={"1x1": 32, "3x3": 64, "5x5": 16, "max": 16},
                act_fn=self.hparams.act_fn,
            ),
        )
        # Mapping to classification output
        self.output_net = nn.Sequential(
            nn.AdaptiveAvgPool2d((1, 1)), nn.Flatten(), nn.Linear(128, self.hparams.num_classes)
        )

    def _init_params(self):
        # Based on our discussion in Tutorial 4, we should initialize the
        # convolutions according to the activation function
        for m in self.modules():
            if isinstance(m, nn.Conv2d):
                nn.init.kaiming_normal_(m.weight, nonlinearity=self.hparams.act_fn_name)
            elif isinstance(m, nn.BatchNorm2d):
                nn.init.constant_(m.weight, 1)
                nn.init.constant_(m.bias, 0)

    def forward(self, x):
        x = self.input_net(x)
        x = self.inception_blocks(x)
        x = self.output_net(x)
        return x


# %% [markdown]
# Now, we can integrate our model to the model dictionary we defined above:

# %%
model_dict["GoogleNet"] = GoogleNet

# %% [markdown]
# The training of the model is handled by PyTorch Lightning, and we just have to define the command to start.
# Note that we train for almost 200 epochs, which takes about an hour on Lisa's default GPUs (GTX1080Ti).
# We would recommend using the saved models and train your own model if you are interested.

# %%
googlenet_model, googlenet_results = train_model(
    model_name="GoogleNet",
    model_hparams={"num_classes": 10, "act_fn_name": "relu"},
    optimizer_name="Adam",
    optimizer_hparams={"lr": 1e-3, "weight_decay": 1e-4},
)

# %% [markdown]
# We will compare the results later in the notebooks, but we can already print them here for a first glance:

# %%
print("GoogleNet Results", googlenet_results)

# %% [markdown]
# ### Tensorboard log
#
# A nice extra of PyTorch Lightning is the automatic logging into TensorBoard.
# To give you a better intuition of what TensorBoard can be used, we can look at the board that PyTorch Lightning has been generated when training the GoogleNet.
# TensorBoard provides an inline functionality for Jupyter notebooks, and we use it here:

# %%
# Import tensorboard
# %load_ext tensorboard

# %%
# Opens tensorboard in notebook. Adjust the path to your CHECKPOINT_PATH!
# %tensorboard --logdir ../saved_models/tutorial5/tensorboards/GoogleNet/

# %% [markdown]
# <center width="100%"><img src="tensorboard_screenshot_GoogleNet.png" width="1000px"></center>
#
# TensorBoard is organized in multiple tabs.
# The main tab is the scalar tab where we can log the development of single numbers.
# For example, we have plotted the training loss, accuracy, learning rate, etc.
# If we look at the training or validation accuracy, we can really see the impact of using a learning rate scheduler.
# Reducing the learning rate gives our model a nice increase in training performance.
# Similarly, when looking at the training loss, we see a sudden decrease at this point.
# However, the high numbers on the training set compared to validation indicate that our model was overfitting which is inevitable for such large networks.
#
# Another interesting tab in TensorBoard is the graph tab.
# It shows us the network architecture organized by building blocks from the input to the output.
# It basically shows the operations taken in the forward step of `CIFARModule`.
# Double-click on a module to open it.
# Feel free to explore the architecture from a different perspective.
# The graph visualization can often help you to validate that your model
# is actually doing what it is supposed to do, and you don't miss any
# layers in the computation graph.

# %% [markdown]
# ## ResNet
#
# The [ResNet](https://arxiv.org/abs/1512.03385) paper is one of the  [most cited AI papers](https://www.natureindex.com/news-blog/google-scholar-reveals-most-influential-papers-research-citations-twenty-twenty), and has been the foundation for neural networks with more than 1,000 layers.
# Despite its simplicity, the idea of residual connections is highly effective as it supports stable gradient propagation through the network.
# Instead of modeling $x_{l+1}=F(x_{l})$, we model $x_{l+1}=x_{l}+F(x_{l})$ where $F$ is a non-linear mapping (usually a sequence of NN modules likes convolutions, activation functions, and normalizations).
# If we do backpropagation on such residual connections, we obtain:
#
# $$\frac{\partial x_{l+1}}{\partial x_{l}} = \mathbf{I} + \frac{\partial F(x_{l})}{\partial x_{l}}$$
#
# The bias towards the identity matrix guarantees a stable gradient propagation being less effected by $F$ itself.
# There have been many variants of ResNet proposed, which mostly concern the function $F$, or operations applied on the sum.
# In this tutorial, we look at two of them: the original ResNet block, and the [Pre-Activation ResNet block](https://arxiv.org/abs/1603.05027).
# We visually compare the blocks below (figure credit - [He et al. ](https://arxiv.org/abs/1603.05027)):
#
# <center width="100%"><img src="resnet_block.svg" style="display: block; margin-left: auto; margin-right: auto;" width="300px"/></center>
#
# The original ResNet block applies a non-linear activation function, usually ReLU, after the skip connection.
# In contrast, the pre-activation ResNet block applies the non-linearity at the beginning of $F$.
# Both have their advantages and disadvantages.
# For very deep network, however, the pre-activation ResNet has shown to perform better as the gradient flow is guaranteed to have the identity matrix as calculated above, and is not harmed by any non-linear activation applied to it.
# For comparison, in this notebook, we implement both ResNet types as shallow networks.
#
# Let's start with the original ResNet block.
# The visualization above already shows what layers are included in $F$.
# One special case we have to handle is when we want to reduce the image dimensions in terms of width and height.
# The basic ResNet block requires $F(x_{l})$ to be of the same shape as $x_{l}$.
# Thus, we need to change the dimensionality of $x_{l}$ as well before adding to $F(x_{l})$.
# The original implementation used an identity mapping with stride 2 and padded additional feature dimensions with 0.
# However, the more common implementation is to use a 1x1 convolution with stride 2 as it allows us to change the feature dimensionality while being efficient in parameter and computation cost.
# The code for the ResNet block is relatively simple, and shown below:

# %%


class ResNetBlock(nn.Module):
    def __init__(self, c_in, act_fn, subsample=False, c_out=-1):
        """
        Inputs:
            c_in - Number of input features
            act_fn - Activation class constructor (e.g. nn.ReLU)
            subsample - If True, we want to apply a stride inside the block and reduce the output shape by 2 in height and width
            c_out - Number of output features. Note that this is only relevant if subsample is True, as otherwise, c_out = c_in
        """
        super().__init__()
        if not subsample:
            c_out = c_in

        # Network representing F
        self.net = nn.Sequential(
            nn.Conv2d(
                c_in, c_out, kernel_size=3, padding=1, stride=1 if not subsample else 2, bias=False
            ),  # No bias needed as the Batch Norm handles it
            nn.BatchNorm2d(c_out),
            act_fn(),
            nn.Conv2d(c_out, c_out, kernel_size=3, padding=1, bias=False),
            nn.BatchNorm2d(c_out),
        )

        # 1x1 convolution with stride 2 means we take the upper left value, and transform it to new output size
        self.downsample = nn.Conv2d(c_in, c_out, kernel_size=1, stride=2) if subsample else None
        self.act_fn = act_fn()

    def forward(self, x):
        z = self.net(x)
        if self.downsample is not None:
            x = self.downsample(x)
        out = z + x
        out = self.act_fn(out)
        return out


# %% [markdown]
# The second block we implement is the pre-activation ResNet block.
# For this, we have to change the order of layer in `self.net`, and do not apply an activation function on the output.
# Additionally, the downsampling operation has to apply a non-linearity as well as the input, $x_l$, has not been processed by a non-linearity yet.
# Hence, the block looks as follows:


# %%
class PreActResNetBlock(nn.Module):
    def __init__(self, c_in, act_fn, subsample=False, c_out=-1):
        """
        Inputs:
            c_in - Number of input features
            act_fn - Activation class constructor (e.g. nn.ReLU)
            subsample - If True, we want to apply a stride inside the block and reduce the output shape by 2 in height and width
            c_out - Number of output features. Note that this is only relevant if subsample is True, as otherwise, c_out = c_in
        """
        super().__init__()
        if not subsample:
            c_out = c_in

        # Network representing F
        self.net = nn.Sequential(
            nn.BatchNorm2d(c_in),
            act_fn(),
            nn.Conv2d(c_in, c_out, kernel_size=3, padding=1, stride=1 if not subsample else 2, bias=False),
            nn.BatchNorm2d(c_out),
            act_fn(),
            nn.Conv2d(c_out, c_out, kernel_size=3, padding=1, bias=False),
        )

        # 1x1 convolution needs to apply non-linearity as well as not done on skip connection
        self.downsample = (
            nn.Sequential(nn.BatchNorm2d(c_in), act_fn(), nn.Conv2d(c_in, c_out, kernel_size=1, stride=2, bias=False))
            if subsample
            else None
        )

    def forward(self, x):
        z = self.net(x)
        if self.downsample is not None:
            x = self.downsample(x)
        out = z + x
        return out


# %% [markdown]
# Similarly to the model selection, we define a dictionary to create a mapping from string to block class.
# We will use the string name as hyperparameter value in our model to choose between the ResNet blocks.
# Feel free to implement any other ResNet block type and add it here as well.

# %%
resnet_blocks_by_name = {"ResNetBlock": ResNetBlock, "PreActResNetBlock": PreActResNetBlock}

# %% [markdown]
# The overall ResNet architecture consists of stacking multiple ResNet blocks, of which some are downsampling the input.
# When talking about ResNet blocks in the whole network, we usually group them by the same output shape.
# Hence, if we say the ResNet has `[3,3,3]` blocks, it means that we have 3 times a group of 3 ResNet blocks, where a subsampling is taking place in the fourth and seventh block.
# The ResNet with `[3,3,3]` blocks on CIFAR10 is visualized below.
#
# <center width="100%"><img src="resnet_notation.svg" width="500px"></center>
#
# The three groups operate on the resolutions $32\times32$, $16\times16$ and $8\times8$ respectively.
# The blocks in orange denote ResNet blocks with downsampling.
# The same notation is used by many other implementations such as in the [torchvision library](https://pytorch.org/vision/0.11/models.html#torchvision.models.resnet18) from PyTorch.
# Thus, our code looks as follows:


# %%
class ResNet(nn.Module):
    def __init__(
        self,
        num_classes=10,
        num_blocks=[3, 3, 3],
        c_hidden=[16, 32, 64],
        act_fn_name="relu",
        block_name="ResNetBlock",
        **kwargs,
    ):
        """
        Inputs:
            num_classes - Number of classification outputs (10 for CIFAR10)
            num_blocks - List with the number of ResNet blocks to use. The first block of each group uses downsampling, except the first.
            c_hidden - List with the hidden dimensionalities in the different blocks. Usually multiplied by 2 the deeper we go.
            act_fn_name - Name of the activation function to use, looked up in "act_fn_by_name"
            block_name - Name of the ResNet block, looked up in "resnet_blocks_by_name"
        """
        super().__init__()
        assert block_name in resnet_blocks_by_name
        self.hparams = SimpleNamespace(
            num_classes=num_classes,
            c_hidden=c_hidden,
            num_blocks=num_blocks,
            act_fn_name=act_fn_name,
            act_fn=act_fn_by_name[act_fn_name],
            block_class=resnet_blocks_by_name[block_name],
        )
        self._create_network()
        self._init_params()

    def _create_network(self):
        c_hidden = self.hparams.c_hidden

        # A first convolution on the original image to scale up the channel size
        if self.hparams.block_class == PreActResNetBlock:  # => Don't apply non-linearity on output
            self.input_net = nn.Sequential(nn.Conv2d(3, c_hidden[0], kernel_size=3, padding=1, bias=False))
        else:
            self.input_net = nn.Sequential(
                nn.Conv2d(3, c_hidden[0], kernel_size=3, padding=1, bias=False),
                nn.BatchNorm2d(c_hidden[0]),
                self.hparams.act_fn(),
            )

        # Creating the ResNet blocks
        blocks = []
        for block_idx, block_count in enumerate(self.hparams.num_blocks):
            for bc in range(block_count):
                # Subsample the first block of each group, except the very first one.
                subsample = bc == 0 and block_idx > 0
                blocks.append(
                    self.hparams.block_class(
                        c_in=c_hidden[block_idx if not subsample else (block_idx - 1)],
                        act_fn=self.hparams.act_fn,
                        subsample=subsample,
                        c_out=c_hidden[block_idx],
                    )
                )
        self.blocks = nn.Sequential(*blocks)

        # Mapping to classification output
        self.output_net = nn.Sequential(
            nn.AdaptiveAvgPool2d((1, 1)), nn.Flatten(), nn.Linear(c_hidden[-1], self.hparams.num_classes)
        )

    def _init_params(self):
        # Based on our discussion in Tutorial 4, we should initialize the convolutions according to the activation function
        # Fan-out focuses on the gradient distribution, and is commonly used in ResNets
        for m in self.modules():
            if isinstance(m, nn.Conv2d):
                nn.init.kaiming_normal_(m.weight, mode="fan_out", nonlinearity=self.hparams.act_fn_name)
            elif isinstance(m, nn.BatchNorm2d):
                nn.init.constant_(m.weight, 1)
                nn.init.constant_(m.bias, 0)

    def forward(self, x):
        x = self.input_net(x)
        x = self.blocks(x)
        x = self.output_net(x)
        return x


# %% [markdown]
# We also need to add the new ResNet class to our model dictionary:

# %%
model_dict["ResNet"] = ResNet

# %% [markdown]
# Finally, we can train our ResNet models.
# One difference to the GoogleNet training is that we explicitly use SGD with Momentum as optimizer instead of Adam.
# Adam often leads to a slightly worse accuracy on plain, shallow ResNets.
# It is not 100% clear why Adam performs worse in this context, but one possible explanation is related to ResNet's loss surface.
# ResNet has been shown to produce smoother loss surfaces than networks without skip connection (see [Li et al., 2018](https://arxiv.org/pdf/1712.09913.pdf) for details).
# A possible visualization of the loss surface with/out skip connections is below (figure credit - [Li et al. ](https://arxiv.org/pdf/1712.09913.pdf)):
#
# <center width="100%"><img src="resnet_loss_surface.png" style="display: block; margin-left: auto; margin-right: auto;" width="600px"/></center>
#
# The $x$ and $y$ axis shows a projection of the parameter space, and the $z$ axis shows the loss values achieved by different parameter values.
# On smooth surfaces like the one on the right, we might not require an adaptive learning rate as Adam provides.
# Instead, Adam can get stuck in local optima while SGD finds the wider minima that tend to generalize better.
# However, to answer this question in detail, we would need an extra tutorial because it is not easy to answer.
# For now, we conclude: for ResNet architectures, consider the optimizer to be an important hyperparameter, and try training with both Adam and SGD.
# Let's train the model below with SGD:

# %%
resnet_model, resnet_results = train_model(
    model_name="ResNet",
    model_hparams={"num_classes": 10, "c_hidden": [16, 32, 64], "num_blocks": [3, 3, 3], "act_fn_name": "relu"},
    optimizer_name="SGD",
    optimizer_hparams={"lr": 0.1, "momentum": 0.9, "weight_decay": 1e-4},
)

# %% [markdown]
# Let's also train the pre-activation ResNet as comparison:

# %%
resnetpreact_model, resnetpreact_results = train_model(
    model_name="ResNet",
    model_hparams={
        "num_classes": 10,
        "c_hidden": [16, 32, 64],
        "num_blocks": [3, 3, 3],
        "act_fn_name": "relu",
        "block_name": "PreActResNetBlock",
    },
    optimizer_name="SGD",
    optimizer_hparams={"lr": 0.1, "momentum": 0.9, "weight_decay": 1e-4},
    save_name="ResNetPreAct",
)

# %% [markdown]
# ### Tensorboard log
#
# Similarly to our GoogleNet model, we also have a TensorBoard log for the ResNet model. We can open it below.

# %%
# Opens tensorboard in notebook. Adjust the path to your CHECKPOINT_PATH! Feel free to change "ResNet" to "ResNetPreAct"
# %tensorboard --logdir ../saved_models/tutorial5/tensorboards/ResNet/

# %% [markdown]
# <center width="100%"><img src="tensorboard_screenshot_ResNet.png" width="1000px"></center>
#
# Feel free to explore the TensorBoard yourself, including the computation graph.
# In general, we can see that with SGD, the ResNet has a higher training loss than the GoogleNet in the first stage of the training.
# After reducing the learning rate however, the model achieves even higher validation accuracies.
# We compare the precise scores at the end of the notebook.

# %% [markdown]
# ## DenseNet
#
# <div class="center-wrapper"><div class="video-wrapper"><iframe src="https://www.youtube.com/embed/ELEqNwv9vkE" title="YouTube video player" frameborder="0" allow="accelerometer; autoplay; clipboard-write; encrypted-media; gyroscope; picture-in-picture" allowfullscreen></iframe></div></div>
#
# [DenseNet](https://arxiv.org/abs/1608.06993) is another architecture for enabling very deep neural networks and takes a slightly different perspective on residual connections.
# Instead of modeling the difference between layers, DenseNet considers residual connections as a possible way to reuse features across layers, removing any necessity to learn redundant feature maps.
# If we go deeper into the network, the model learns abstract features to recognize patterns.
# However, some complex patterns consist of a combination of abstract features (e.g. hand, face, etc.
# ), and low-level features (e.g. edges, basic color, etc.).
# To find these low-level features in the deep layers, standard CNNs have to learn copy such feature maps, which wastes a lot of parameter complexity.
# DenseNet provides an efficient way of reusing features by having each convolution depends on all previous input features, but add only a small amount of filters to it.
# See the figure below for an illustration (figure credit - [Hu et al. ](https://arxiv.org/abs/1608.06993)):
#
# <center width="100%"><img src="densenet_block.svg" style="display: block; margin-left: auto; margin-right: auto;" width="500px"/></center>
#
# The last layer, called the transition layer, is responsible for reducing the dimensionality of the feature maps in height, width, and channel size.
# Although those technically break the identity backpropagation, there are only a few in a network so that it doesn't affect the gradient flow much.
#
# We split the implementation of the layers in DenseNet into three parts: a `DenseLayer`, and a `DenseBlock`, and a `TransitionLayer`.
# The module `DenseLayer` implements a single layer inside a dense block.
# It applies a 1x1 convolution for dimensionality reduction with a subsequential 3x3 convolution.
# The output channels are concatenated to the originals and returned.
# Note that we apply the Batch Normalization as the first layer of each block.
# This allows slightly different activations for the same features to different layers, depending on what is needed.
# Overall, we can implement it as follows:


# %%
class DenseLayer(nn.Module):
    def __init__(self, c_in, bn_size, growth_rate, act_fn):
        """
        Inputs:
            c_in - Number of input channels
            bn_size - Bottleneck size (factor of growth rate) for the output of the 1x1 convolution. Typically between 2 and 4.
            growth_rate - Number of output channels of the 3x3 convolution
            act_fn - Activation class constructor (e.g. nn.ReLU)
        """
        super().__init__()
        self.net = nn.Sequential(
            nn.BatchNorm2d(c_in),
            act_fn(),
            nn.Conv2d(c_in, bn_size * growth_rate, kernel_size=1, bias=False),
            nn.BatchNorm2d(bn_size * growth_rate),
            act_fn(),
            nn.Conv2d(bn_size * growth_rate, growth_rate, kernel_size=3, padding=1, bias=False),
        )

    def forward(self, x):
        out = self.net(x)
        out = torch.cat([out, x], dim=1)
        return out


# %% [markdown]
# The module `DenseBlock` summarizes multiple dense layers applied in sequence.
# Each dense layer takes as input the original input concatenated with all previous layers' feature maps:


# %%
class DenseBlock(nn.Module):
    def __init__(self, c_in, num_layers, bn_size, growth_rate, act_fn):
        """
        Inputs:
            c_in - Number of input channels
            num_layers - Number of dense layers to apply in the block
            bn_size - Bottleneck size to use in the dense layers
            growth_rate - Growth rate to use in the dense layers
            act_fn - Activation function to use in the dense layers
        """
        super().__init__()
        layers = []
        for layer_idx in range(num_layers):
            # Input channels are original plus the feature maps from previous layers
            layer_c_in = c_in + layer_idx * growth_rate
            layers.append(DenseLayer(c_in=layer_c_in, bn_size=bn_size, growth_rate=growth_rate, act_fn=act_fn))
        self.block = nn.Sequential(*layers)

    def forward(self, x):
        out = self.block(x)
        return out


# %% [markdown]
# Finally, the `TransitionLayer` takes as input the final output of a dense block and reduces its channel dimensionality using a 1x1 convolution.
# To reduce the height and width dimension, we take a slightly different approach than in ResNet and apply an average pooling with kernel size 2 and stride 2.
# This is because we don't have an additional connection to the output that would consider the full 2x2 patch instead of a single value.
# Besides, it is more parameter efficient than using a 3x3 convolution with stride 2.
# Thus, the layer is implemented as follows:


# %%
class TransitionLayer(nn.Module):
    def __init__(self, c_in, c_out, act_fn):
        super().__init__()
        self.transition = nn.Sequential(
            nn.BatchNorm2d(c_in),
            act_fn(),
            nn.Conv2d(c_in, c_out, kernel_size=1, bias=False),
            nn.AvgPool2d(kernel_size=2, stride=2),  # Average the output for each 2x2 pixel group
        )

    def forward(self, x):
        return self.transition(x)


# %% [markdown]
# Now we can put everything together and create our DenseNet.
# To specify the number of layers, we use a similar notation as in ResNets and pass on a list of ints representing the number of layers per block.
# After each dense block except the last one, we apply a transition layer to reduce the dimensionality by 2.


# %%
class DenseNet(nn.Module):
    def __init__(
        self, num_classes=10, num_layers=[6, 6, 6, 6], bn_size=2, growth_rate=16, act_fn_name="relu", **kwargs
    ):
        super().__init__()
        self.hparams = SimpleNamespace(
            num_classes=num_classes,
            num_layers=num_layers,
            bn_size=bn_size,
            growth_rate=growth_rate,
            act_fn_name=act_fn_name,
            act_fn=act_fn_by_name[act_fn_name],
        )
        self._create_network()
        self._init_params()

    def _create_network(self):
        c_hidden = self.hparams.growth_rate * self.hparams.bn_size  # The start number of hidden channels

        # A first convolution on the original image to scale up the channel size
        self.input_net = nn.Sequential(
            # No batch norm or activation function as done inside the Dense layers
            nn.Conv2d(3, c_hidden, kernel_size=3, padding=1)
        )

        # Creating the dense blocks, eventually including transition layers
        blocks = []
        for block_idx, num_layers in enumerate(self.hparams.num_layers):
            blocks.append(
                DenseBlock(
                    c_in=c_hidden,
                    num_layers=num_layers,
                    bn_size=self.hparams.bn_size,
                    growth_rate=self.hparams.growth_rate,
                    act_fn=self.hparams.act_fn,
                )
            )
            c_hidden = c_hidden + num_layers * self.hparams.growth_rate  # Overall output of the dense block
            if block_idx < len(self.hparams.num_layers) - 1:  # Don't apply transition layer on last block
                blocks.append(TransitionLayer(c_in=c_hidden, c_out=c_hidden // 2, act_fn=self.hparams.act_fn))
                c_hidden = c_hidden // 2

        self.blocks = nn.Sequential(*blocks)

        # Mapping to classification output
        self.output_net = nn.Sequential(
            nn.BatchNorm2d(c_hidden),  # The features have not passed a non-linearity until here.
            self.hparams.act_fn(),
            nn.AdaptiveAvgPool2d((1, 1)),
            nn.Flatten(),
            nn.Linear(c_hidden, self.hparams.num_classes),
        )

    def _init_params(self):
        # Based on our discussion in Tutorial 4, we should initialize the
        # convolutions according to the activation function
        for m in self.modules():
            if isinstance(m, nn.Conv2d):
                nn.init.kaiming_normal_(m.weight, nonlinearity=self.hparams.act_fn_name)
            elif isinstance(m, nn.BatchNorm2d):
                nn.init.constant_(m.weight, 1)
                nn.init.constant_(m.bias, 0)

    def forward(self, x):
        x = self.input_net(x)
        x = self.blocks(x)
        x = self.output_net(x)
        return x


# %% [markdown]
# Let's also add the DenseNet to our model dictionary:

# %%
model_dict["DenseNet"] = DenseNet

# %% [markdown]
# Lastly, we train our network.
# In contrast to ResNet, DenseNet does not show any issues with Adam, and hence we train it with this optimizer.
# The other hyperparameters are chosen to result in a network with a similar parameter size as the ResNet and GoogleNet.
# Commonly, when designing very deep networks, DenseNet is more parameter
# efficient than ResNet while achieving a similar or even better
# performance.

# %%
densenet_model, densenet_results = train_model(
    model_name="DenseNet",
    model_hparams={
        "num_classes": 10,
        "num_layers": [6, 6, 6, 6],
        "bn_size": 2,
        "growth_rate": 16,
        "act_fn_name": "relu",
    },
    optimizer_name="Adam",
    optimizer_hparams={"lr": 1e-3, "weight_decay": 1e-4},
)

# %% [markdown]
# ### Tensorboard log
#
# Finally, we also have another TensorBoard for the DenseNet training. We take a look at it below:

# %%
# Opens tensorboard in notebook. Adjust the path to your CHECKPOINT_PATH! Feel free to change "ResNet" to "ResNetPreAct"
# %tensorboard --logdir ../saved_models/tutorial5/tensorboards/DenseNet/

# %% [markdown]
# <center width="100%"><img src="tensorboard_screenshot_DenseNet.png" width="1000px"></center>
#
# The overall course of the validation accuracy and training loss resemble the training of GoogleNet, which is also related to training the network with Adam.
# Feel free to explore the training metrics yourself.

# %% [markdown]
# ## Conclusion and Comparison
#
# After discussing each model separately, and training all of them, we can finally compare them.
# First, let's organize the results of all models in a table:

# %% language="html"
# <!-- Some HTML code to increase font size in the following table -->
# <style>
# th {font-size: 120%;}
# td {font-size: 120%;}
# </style>

# %%
all_models = [
    ("GoogleNet", googlenet_results, googlenet_model),
    ("ResNet", resnet_results, resnet_model),
    ("ResNetPreAct", resnetpreact_results, resnetpreact_model),
    ("DenseNet", densenet_results, densenet_model),
]
table = [
    [
        model_name,
        f"{100.0*model_results['val']:4.2f}%",
        f"{100.0*model_results['test']:4.2f}%",
        f"{sum(np.prod(p.shape) for p in model.parameters()):,}",
    ]
    for model_name, model_results, model in all_models
]
display(
    HTML(
        tabulate.tabulate(table, tablefmt="html", headers=["Model", "Val Accuracy", "Test Accuracy", "Num Parameters"])
    )
)

# %% [markdown]
# First of all, we see that all models are performing reasonably well.
# Simple models as you have implemented them in the practical achieve considerably lower performance, which is beside the lower number of parameters also attributed to the architecture design choice.
# GoogleNet is the model to obtain the lowest performance on the validation and test set, although it is very close to DenseNet.
# A proper hyperparameter search over all the channel sizes in GoogleNet would likely improve the accuracy of the model to a similar level, but this is also expensive given a large number of hyperparameters.
# ResNet outperforms both DenseNet and GoogleNet by more than 1% on the validation set, while there is a minor difference between both versions, original and pre-activation.
# We can conclude that for shallow networks, the place of the activation function does not seem to be crucial, although papers have reported the contrary for very deep networks (e.g. [He et al. ](https://arxiv.org/abs/1603.05027)).
#
# In general, we can conclude that ResNet is a simple, but powerful architecture.
# If we would apply the models on more complex tasks with larger images and more layers inside the networks, we would likely see a bigger gap between GoogleNet and skip-connection architectures like ResNet and DenseNet.
# A comparison with deeper models on CIFAR10 can be for example found [here](https://github.com/kuangliu/pytorch-cifar).
# Interestingly, DenseNet outperforms the original ResNet on their setup but comes closely behind the Pre-Activation ResNet.
# The best model, a Dual Path Network ([Chen et.
# al](https://arxiv.org/abs/1707.01629)), is actually a combination of
# ResNet and DenseNet showing that both offer different advantages.

# %% [markdown]
# ### Which model should I choose for my task?
#
# We have reviewed four different models.
# So, which one should we choose if have given a new task?
# Usually, starting with a ResNet is a good idea given the superior performance of the CIFAR dataset and its simple implementation.
# Besides, for the parameter number we have chosen here, ResNet is the fastest as DenseNet and GoogleNet have many more layers that are applied in sequence in our primitive implementation.
# However, if you have a really difficult task, such as semantic
# segmentation on HD images, more complex variants of ResNet and DenseNet
# are recommended.<|MERGE_RESOLUTION|>--- conflicted
+++ resolved
@@ -349,11 +349,7 @@
     trainer = L.Trainer(
         default_root_dir=os.path.join(CHECKPOINT_PATH, save_name),  # Where to save models
         # We run on a single GPU (if possible)
-<<<<<<< HEAD
         accelerator=("cuda" if str(device) == "cuda:0" else "cpu"),
-=======
-        accelerator="gpu" if str(device).startswith("cuda") else "cpu",
->>>>>>> f20a78f4
         devices=1,
         # How many epochs to train for if no patience is set
         max_epochs=180,
@@ -363,10 +359,6 @@
             ),  # Save the best checkpoint based on the maximum val_acc recorded. Saves only weights and not optimizer
             LearningRateMonitor("epoch"),
         ],  # Log learning rate every epoch
-<<<<<<< HEAD
-=======
-        enable_progress_bar=True,
->>>>>>> f20a78f4
     )  # In case your notebook crashes due to the progress bar, consider increasing the refresh rate
     trainer.logger._log_graph = True  # If True, we plot the computation graph in tensorboard
     trainer.logger._default_hp_metric = None  # Optional logging argument that we don't need
