# %% [markdown]
# Similar to the language generation you have seen in assignment 2, autoregressive models work on images by modeling the likelihood of a pixel given all previous ones.
# For instance, in the picture below, we model the pixel $x_i$ as a conditional probability distribution based on all previous (here blue) pixels (figure credit - [Aaron van den Oord et al. ](https://arxiv.org/abs/1601.06759)):
#
# <center width="100%" style="padding: 10px"><img src="autoregressive_image_modeling.svg" width="200px"></center>
#
# Generally, autoregressive model over high-dimensional data $\mathbf{x}$ factor the joint distribution as the following product of conditionals:
#
# $$p(\mathbf{x})=p(x_1, ..., x_n)=\prod_{i=1}^{n} p(x_i|x_1,...,x_{i-1})$$
#
# Learning these conditionals is often much simpler than learning the joint distribution $p(\mathbf{x})$ all together.
# However, disadvantages of autoregressive models include slow sampling, especially for large images, as we need height-times-width forward passes through the model.
# In addition, for some applications, we require a latent space as modeled in VAEs and Normalizing Flows.
# For instance, in autoregressive models, we cannot interpolate between two images because of the lack of a latent representation.
# We will explore and discuss these benefits and drawbacks alongside with our implementation.
#
# Our implementation will focus on the [PixelCNN](https://arxiv.org/pdf/1606.05328.pdf) [2] model which has been discussed in detail in the lecture.
# Most current SOTA models use PixelCNN as their fundamental architecture, and various additions have been proposed to improve the performance (e.g. [PixelCNN++](https://arxiv.org/pdf/1701.05517.pdf) and [PixelSNAIL](http://proceedings.mlr.press/v80/chen18h/chen18h.pdf)).
# Hence, implementing PixelCNN is a good starting point for our short tutorial.
#
# First of all, we need to import our standard libraries. Similarly as in
# the last couple of tutorials, we will use [PyTorch
# Lightning](https://pytorch-lightning.readthedocs.io/en/latest/) here as
# well.

# %%

import math
import os
import urllib.request
from urllib.error import HTTPError

# Imports for plotting
import matplotlib.pyplot as plt
import numpy as np
import pytorch_lightning as pl
import seaborn as sns
import torch
import torch.nn as nn
import torch.nn.functional as F
import torch.optim as optim
import torch.utils.data as data
import torchvision
from IPython.display import set_matplotlib_formats
from matplotlib.colors import to_rgb
from pytorch_lightning.callbacks import LearningRateMonitor, ModelCheckpoint
from torchvision import transforms
from torchvision.datasets import MNIST
from tqdm.notebook import tqdm

plt.set_cmap('cividis')
# %matplotlib inline
set_matplotlib_formats('svg', 'pdf')  # For export

# Path to the folder where the datasets are/should be downloaded (e.g. MNIST)
DATASET_PATH = os.environ.get('PATH_DATASETS', 'data')
# Path to the folder where the pretrained models are saved
CHECKPOINT_PATH = os.environ.get('PATH_CHECKPOINT', 'saved_models/tutorial12')

# Setting the seed
pl.seed_everything(42)

# Ensure that all operations are deterministic on GPU (if used) for reproducibility
torch.backends.cudnn.determinstic = True
torch.backends.cudnn.benchmark = False

# Fetching the device that will be used throughout this notebook
device = torch.device("cpu") if not torch.cuda.is_available() else torch.device("cuda:0")
print("Using device", device)

# %% [markdown]
# We again provide a pretrained model, which is downloaded below:

# %%
# Github URL where saved models are stored for this tutorial
base_url = "https://raw.githubusercontent.com/phlippe/saved_models/main/tutorial12/"
# Files to download
pretrained_files = ["PixelCNN.ckpt"]
# Create checkpoint path if it doesn't exist yet
os.makedirs(CHECKPOINT_PATH, exist_ok=True)

# For each file, check whether it already exists. If not, try downloading it.
for file_name in pretrained_files:
    file_path = os.path.join(CHECKPOINT_PATH, file_name)
    if not os.path.isfile(file_path):
        file_url = base_url + file_name
        print("Downloading %s..." % file_url)
        try:
            urllib.request.urlretrieve(file_url, file_path)
        except HTTPError as e:
            print(
                "Something went wrong. Please try to download the file from the GDrive folder, or contact the author with the full output including the following error:\n",
                e
            )

# %% [markdown]
# Similar to the Normalizing Flows in Tutorial 11, we will work on the
# MNIST dataset and use 8-bits per pixel (values between 0 and 255). The
# dataset is loaded below:


# %%
# Convert images from 0-1 to 0-255 (integers). We use the long datatype as we will use the images as labels as well
def discretize(sample):
    return (sample * 255).to(torch.long)


# Transformations applied on each image => only make them a tensor
transform = transforms.Compose([transforms.ToTensor(), discretize])

# Loading the training dataset. We need to split it into a training and validation part
train_dataset = MNIST(root=DATASET_PATH, train=True, transform=transform, download=True)
pl.seed_everything(42)
train_set, val_set = torch.utils.data.random_split(train_dataset, [50000, 10000])

# Loading the test set
test_set = MNIST(root=DATASET_PATH, train=False, transform=transform, download=True)

# We define a set of data loaders that we can use for various purposes later.
train_loader = data.DataLoader(
    train_set, batch_size=128, shuffle=True, drop_last=True, pin_memory=True, num_workers=4
)
val_loader = data.DataLoader(val_set, batch_size=128, shuffle=False, drop_last=False, num_workers=4)
test_loader = data.DataLoader(test_set, batch_size=128, shuffle=False, drop_last=False, num_workers=4)

# %% [markdown]
# A good practice is to always visualize some data examples to get an intuition of the data:


# %%
def show_imgs(imgs):
    num_imgs = imgs.shape[0] if isinstance(imgs, torch.Tensor) else len(imgs)
    nrow = min(num_imgs, 4)
    ncol = int(math.ceil(num_imgs / nrow))
    imgs = torchvision.utils.make_grid(imgs, nrow=nrow, pad_value=128)
    imgs = imgs.clamp(min=0, max=255)
    np_imgs = imgs.cpu().numpy()
    plt.figure(figsize=(1.5 * nrow, 1.5 * ncol))
    plt.imshow(np.transpose(np_imgs, (1, 2, 0)), interpolation='nearest')
    plt.axis('off')
    plt.show()
    plt.close()


show_imgs([train_set[i][0] for i in range(8)])

# %% [markdown]
# ## Masked autoregressive convolutions
#
# The core module of PixelCNN is its masked convolutions.
# In contrast to language models, we don't apply an LSTM on each pixel one-by-one.
# This would be inefficient because images are grids instead of sequences.
# Thus, it is better to rely on convolutions that have shown great success in deep CNN classification models.
#
# Nevertheless, we cannot just apply standard convolutions without any changes.
# Remember that during training of autoregressive models, we want to use teacher forcing which both helps the model training, and significantly reduces the time needed for training.
# For image modeling, teacher forcing is implemented by using a training image as input to the model, and we want to obtain as output the prediction for each pixel based on *only* its predecessors.
# Thus, we need to ensure that the prediction for a specific pixel can only be influenced by its predecessors and not by its own value or any "future" pixels.
# For this, we apply convolutions with a mask.
#
# Which mask we use depends on the ordering of pixels we decide on, i.e. which is the first pixel we predict, which is the second one, etc.
# The most commonly used ordering is to denote the upper left pixel as the start pixel, and sort the pixels row by row, as shown in the visualization at the top of the tutorial.
# Thus, the second pixel is on the right of the first one (first row, second column), and once we reach the end of the row, we start in the second row, first column.
# If we now want to apply this to our convolutions, we need to ensure that the prediction of pixel 1 is not influenced by its own "true" input, and all pixels on its right and in any lower row.
# In convolutions, this means that we want to set those entries of the weight matrix to zero that take pixels on the right and below into account.
# As an example for a 5x5 kernel, see a mask below (figure credit - [Aaron van den Oord](https://arxiv.org/pdf/1606.05328.pdf)):
#
# <center width="100%" style="padding: 10px"><img src="masked_convolution.svg" width="150px"></center>
#
# Before looking into the application of masked convolutions in PixelCNN
# in detail, let's first implement a module that allows us to apply an
# arbitrary mask to a convolution:


# %%
class MaskedConvolution(nn.Module):

    def __init__(self, c_in, c_out, mask, **kwargs):
        """
        Implements a convolution with mask applied on its weights.
        Inputs:
            c_in - Number of input channels
            c_out - Number of output channels
            mask - Tensor of shape [kernel_size_H, kernel_size_W] with 0s where
                   the convolution should be masked, and 1s otherwise.
            kwargs - Additional arguments for the convolution
        """
        super().__init__()
        # For simplicity: calculate padding automatically
        kernel_size = (mask.shape[0], mask.shape[1])
        dilation = 1 if "dilation" not in kwargs else kwargs["dilation"]
        padding = tuple([dilation * (kernel_size[i] - 1) // 2 for i in range(2)])
        # Actual convolution
        self.conv = nn.Conv2d(c_in, c_out, kernel_size, padding=padding, **kwargs)

        # Mask as buffer => it is no parameter but still a tensor of the module
        # (must be moved with the devices)
        self.register_buffer('mask', mask[None, None])

    def forward(self, x):
        self.conv.weight.data *= self.mask  # Ensures zero's at masked positions
        return self.conv(x)


# %% [markdown]
# ### Vertical and horizontal convolution stacks
#
# To build our own autoregressive image model, we could simply stack a few masked convolutions on top of each other.
# This was actually the case for the original PixelCNN model, discussed in the paper [Pixel Recurrent Neural Networks](https://arxiv.org/pdf/1601.06759.pdf), but this leads to a considerable issue.
# When sequentially applying a couple of masked convolutions, the receptive field of a pixel show to have a "blind spot" on the right upper side, as shown in the figure below (figure credit - [Aaron van den Oord et al. ](https://arxiv.org/pdf/1606.05328.pdf)):
#
# <center width="100%" style="padding: 10px"><img src="pixelcnn_blind_spot.svg" width="275px"></center>
#
# Although a pixel should be able to take into account all other pixels above and left of it, a stack of masked convolutions does not allow us to look to the upper pixels on the right.
# This is because the features of the pixels above, which we use for convolution, do not contain any information of the pixels on the right of the same row.
# If they would, we would be "cheating" and actually looking into the future.
# To overcome this issue, van den Oord et.
# al [2] proposed to split the convolutions into a vertical and a horizontal stack.
# The vertical stack looks at all pixels above the current one, while the horizontal takes into account all on the left.
# While keeping both of them separate, we can actually look at the pixels on the right with the vertical stack without breaking any of our assumptions.
# The two convolutions are also shown in the figure above.
#
# Let us implement them here as follows:


# %%
class VerticalStackConvolution(MaskedConvolution):

    def __init__(self, c_in, c_out, kernel_size=3, mask_center=False, **kwargs):
        # Mask out all pixels below. For efficiency, we could also reduce the kernel
        # size in height, but for simplicity, we stick with masking here.
        mask = torch.ones(kernel_size, kernel_size)
        mask[kernel_size // 2 + 1:, :] = 0

        # For the very first convolution, we will also mask the center row
        if mask_center:
            mask[kernel_size // 2, :] = 0

        super().__init__(c_in, c_out, mask, **kwargs)


class HorizontalStackConvolution(MaskedConvolution):

    def __init__(self, c_in, c_out, kernel_size=3, mask_center=False, **kwargs):
        # Mask out all pixels on the left. Note that our kernel has a size of 1
        # in height because we only look at the pixel in the same row.
        mask = torch.ones(1, kernel_size)
        mask[0, kernel_size // 2 + 1:] = 0

        # For the very first convolution, we will also mask the center pixel
        if mask_center:
            mask[0, kernel_size // 2] = 0

        super().__init__(c_in, c_out, mask, **kwargs)


# %% [markdown]
# Note that we have an input argument called `mask_center`. Remember that
# the input to the model is the actual input image. Hence, the very first
# convolution we apply cannot use the center pixel as input, but must be
# masked. All consecutive convolutions, however, should use the center
# pixel as we otherwise lose the features of the previous layer. Hence,
# the input argument `mask_center` is True for the very first
# convolutions, and False for all others.

# %% [markdown]
# ### Visualizing the receptive field
#
# To validate our implementation of masked convolutions, we can visualize the receptive field we obtain with such convolutions.
# We should see that with increasing number of convolutional layers, the receptive field grows in both vertical and horizontal direction, without the issue of a blind spot.
# The receptive field can be empirically measured by backpropagating an arbitrary loss for the output features of a speicifc pixel with respect to the input.
# We implement this idea below, and visualize the receptive field below.

# %%
inp_img = torch.zeros(1, 1, 11, 11)
inp_img.requires_grad_()


def show_center_recep_field(img, out):
    """
    Calculates the gradients of the input with respect to the output center pixel,
    and visualizes the overall receptive field.
    Inputs:
        img - Input image for which we want to calculate the receptive field on.
        out - Output features/loss which is used for backpropagation, and should be
              the output of the network/computation graph.
    """
    # Determine gradients
    loss = out[0, :, img.shape[2] // 2, img.shape[3] // 2].sum()  # L1 loss for simplicity
    # Retain graph as we want to stack multiple layers and show the receptive field of all of them
    loss.backward(retain_graph=True)
    img_grads = img.grad.abs()
    img.grad.fill_(0)  # Reset grads

    # Plot receptive field
    img = img_grads.squeeze().cpu().numpy()
    fig, ax = plt.subplots(1, 2)
    _ = ax[0].imshow(img)
    ax[1].imshow(img > 0)
    # Mark the center pixel in red if it doesn't have any gradients (should be
    # the case for standard autoregressive models)
    show_center = (img[img.shape[0] // 2, img.shape[1] // 2] == 0)
    if show_center:
        center_pixel = np.zeros(img.shape + (4, ))
        center_pixel[center_pixel.shape[0] // 2,
                     center_pixel.shape[1] // 2, :] = np.array([1.0, 0.0, 0.0, 1.0])
    for i in range(2):
        ax[i].axis('off')
        if show_center:
            ax[i].imshow(center_pixel)
    ax[0].set_title("Weighted receptive field")
    ax[1].set_title("Binary receptive field")
    plt.show()
    plt.close()


show_center_recep_field(inp_img, inp_img)

# %% [markdown]
# Let's first visualize the receptive field of a horizontal convolution
# without the center pixel. We use a small, arbitrary input image
# ($11\times 11$ pixels), and calculate the loss for the center pixel. For
# simplicity, we initialize all weights with 1 and the bias with 0, and
# use a single channel. This is sufficient for our visualization purposes.

# %%
horiz_conv = HorizontalStackConvolution(c_in=1, c_out=1, kernel_size=3, mask_center=True)
horiz_conv.conv.weight.data.fill_(1)
horiz_conv.conv.bias.data.fill_(0)
horiz_img = horiz_conv(inp_img)
show_center_recep_field(inp_img, horiz_img)

# %% [markdown]
# The receptive field is shown in yellow, the center pixel in red, and all other pixels outside of the receptive field are dark blue.
# As expected, the receptive field of a single horizontal convolution with the center pixel masked and a $3\times3$ kernel is only the pixel on the left.
# If we use a larger kernel size, more pixels would be taken into account on the left.
#
# Next, let's take a look at the vertical convolution:

# %%
vert_conv = VerticalStackConvolution(c_in=1, c_out=1, kernel_size=3, mask_center=True)
vert_conv.conv.weight.data.fill_(1)
vert_conv.conv.bias.data.fill_(0)
vert_img = vert_conv(inp_img)
show_center_recep_field(inp_img, vert_img)

# %% [markdown]
# The vertical convolution takes all pixels above into account. Combining
# these two, we get the L-shaped receptive field of the original masked
# convolution:

# %%
horiz_img = vert_img + horiz_img
show_center_recep_field(inp_img, horiz_img)

# %% [markdown]
# If we stack multiple horizontal and vertical convolutions, we need to take two aspects into account:
#
# 1.
# The center should not be masked anymore for the following convolutions as the features at the pixel's position are already independent of its actual value.
# If it is hard to imagine why we can do this, just change the value below to `mask_center=True` and see what happens.
# 2.
# The vertical convolution is not allowed to work on features from the horizontal convolution.
# In the feature map of the horizontal convolutions, a pixel contains information about all of the "true" pixels on the left.
# If we apply a vertical convolution which also uses features from the right, we effectively expand our receptive field to the true input which we want to prevent.
# Thus, the feature maps can only be merged for the horizontal convolution.
#
# Using this, we can stack the convolutions in the following way. We have
# two feature streams: one for the vertical stack, and one for the
# horizontal stack. The horizontal convolutions can operate on the joint
# features of the previous horizontals and vertical convolutions, while
# the vertical stack only takes its own previous features as input. For a
# quick implementation, we can therefore sum the horizontal and vertical
# output features at each layer, and use those as final output features to
# calculate the loss on. An implementation of 4 consecutive layers is
# shown below. Note that we reuse the features from the other convolutions
# with `mask_center=True` from above.

# %%
# Initialize convolutions with equal weight to all input pixels
horiz_conv = HorizontalStackConvolution(c_in=1, c_out=1, kernel_size=3, mask_center=False)
horiz_conv.conv.weight.data.fill_(1)
horiz_conv.conv.bias.data.fill_(0)
vert_conv = VerticalStackConvolution(c_in=1, c_out=1, kernel_size=3, mask_center=False)
vert_conv.conv.weight.data.fill_(1)
vert_conv.conv.bias.data.fill_(0)

# We reuse our convolutions for the 4 layers here. Note that in a standard network,
# we don't do that, and instead learn 4 separate convolution. As this cell is only for
# visualization purposes, we reuse the convolutions for all layers.
for l_idx in range(4):
    vert_img = vert_conv(vert_img)
    horiz_img = horiz_conv(horiz_img) + vert_img
    print("Layer %i" % (l_idx + 2))
    show_center_recep_field(inp_img, horiz_img)

# %% [markdown]
# The receptive field above it visualized for the horizontal stack, which includes the features of the vertical convolutions.
# It grows over layers without any blind spot as we had before.
# The difference between "weighted" and "binary" receptive field is that for the latter, we check whether there are any gradients flowing back to this pixel.
# This indicates that the center pixel indeed can use information from this pixel.
# Nevertheless, due to the convolution weights, some pixels have a stronger effect on the prediction than others.
# This is visualized in the weighted receptive field by plotting the gradient magnitude for each pixel instead of a binary yes/no.
#
#
# Another receptive field we can check is the one for the vertical stack
# as the one above is for the horizontal stack. Let's visualize it below:

# %%
show_center_recep_field(inp_img, vert_img)

# %% [markdown]
# As we have discussed before, the vertical stack only looks at pixels above the one we want to predict.
# Hence, we can validate that our implementation works as we initially expected it to.
# As a final step, let's clean up the computation graph we still had kept
# in memory for the visualization of the receptive field:

# %%
del inp_img, horiz_conv, vert_conv

# %% [markdown]
# ## Gated PixelCNN
#
# In the next step, we will use the masked convolutions to build a full autoregressive model, called Gated PixelCNN.
# The difference between the original PixelCNN and Gated PixelCNN is the use of separate horizontal and vertical stacks.
# However, in literature, you often see that people refer to the Gated PixelCNN simply as "PixelCNN".
# Hence, in the following, if we say "PixelCNN", we usually mean the gated version.
# What "Gated" refers to in the model name is explained next.
#
# ### Gated Convolutions
#
# For visualizing the receptive field, we assumed a very simplified stack of vertical and horizontal convolutions.
# Obviously, there are more sophisticated ways of doing it, and PixelCNN uses gated convolutions for this.
# Specifically, the Gated Convolution block in PixelCNN looks as follows (figure credit - [Aaron van den Oord et al. ](https://arxiv.org/pdf/1606.05328.pdf)):
#
# <center width="100%"><img src="PixelCNN_GatedConv.svg" width="700px" style="padding: 15px"/></center>
#
# The left path is the vertical stack (the $N\times N$ convolution is masked correspondingly), and the right path is the horizontal stack.
# Gated convolutions are implemented by having a twice as large output channel size, and combine them by a element-wise multiplication of $\tanh$ and a sigmoid.
# For a linear layer, we can express a gated activation unit as follows:
#
# $$\mathbf{y} = \tanh\left(\mathbf{W}_{f}\mathbf{x}\right)\odot\sigma\left(\mathbf{W}_{g}\mathbf{x}\right)$$
#
# For simplicity, biases have been neglected and the linear layer split into two part, $\mathbf{W}_{f}$ and $\mathbf{W}_{g}$.
# This concept resembles the input and modulation gate in an LSTM, and has been used in many other architectures as well.
# The main motivation behind this gated activation is that it might allow to model more complex interactions and simplifies learning.
# But as in any other architecture, this is mostly a design choice and can be considered a hyperparameters.
#
# Besides the gated convolutions, we also see that the horizontal stack uses a residual connection while the vertical stack does not.
# This is because we use the output of the horizontal stack for prediction.
# Each convolution in the vertical stack also receives a strong gradient signal as it is only two $1\times 1$ convolutions away from the residual connection, and does not require another residual connection to all its earleri layers.
#
# The implementation in PyTorch is fairly straight forward for this block,
# because the visualization above gives us a computation graph to follow:


# %%
class GatedMaskedConv(nn.Module):

    def __init__(self, c_in, **kwargs):
        """
        Gated Convolution block implemented the computation graph shown above.
        """
        super().__init__()
        self.conv_vert = VerticalStackConvolution(c_in, c_out=2 * c_in, **kwargs)
        self.conv_horiz = HorizontalStackConvolution(c_in, c_out=2 * c_in, **kwargs)
        self.conv_vert_to_horiz = nn.Conv2d(2 * c_in, 2 * c_in, kernel_size=1, padding=0)
        self.conv_horiz_1x1 = nn.Conv2d(c_in, c_in, kernel_size=1, padding=0)

    def forward(self, v_stack, h_stack):
        # Vertical stack (left)
        v_stack_feat = self.conv_vert(v_stack)
        v_val, v_gate = v_stack_feat.chunk(2, dim=1)
        v_stack_out = torch.tanh(v_val) * torch.sigmoid(v_gate)

        # Horizontal stack (right)
        h_stack_feat = self.conv_horiz(h_stack)
        h_stack_feat = h_stack_feat + self.conv_vert_to_horiz(v_stack_feat)
        h_val, h_gate = h_stack_feat.chunk(2, dim=1)
        h_stack_feat = torch.tanh(h_val) * torch.sigmoid(h_gate)
        h_stack_out = self.conv_horiz_1x1(h_stack_feat)
        h_stack_out = h_stack_out + h_stack

        return v_stack_out, h_stack_out


# %% [markdown]
# ### Building the model
#
# Using the gated convolutions, we can now build our PixelCNN model.
# The architecture consists of multiple stacked GatedMaskedConv blocks, where we add an additional dilation factor to a few convolutions.
# This is used to increase the receptive field of the model and allows to take a larger context into accout during generation.
# As a reminder, dilation on a convolution works looks as follows (figure credit - [Vincent Dumoulin and Francesco Visin](https://arxiv.org/pdf/1603.07285.pdf)):
#
# <center width="100%"><img src="https://raw.githubusercontent.com/vdumoulin/conv_arithmetic/master/gif/dilation.gif" width="250px"></center>
#
# Note that the smaller output size is only because the animation assumes no padding.
# In our implementation, we will pad the input image correspondingly.
# Alternatively to dilated convolutions, we could downsample the input and use a encoder-decoder architecture as in PixelCNN++ [3].
# This is especially beneficial if we want to build a very deep autoregressive model.
# Nonetheless, as we seek to train a reasonably small model, dilated convolutions are the more efficient option to use here.
#
# Below, we implement the PixelCNN model as a PyTorch Lightning module.
# Besides the stack of gated convolutions, we also have the initial
# horizontal and vertical convolutions which mask the center pixel, and a
# final $1\times 1$ convolution which maps the output features to class
# predictions. To determine the likelihood of a batch of images, we first
# create our initial features using the masked horizontal and vertical
# input convolution. Next, we forward the features through the stack of
# gated convolutions. Finally, we take the output features of the
# horizontal stack, and apply the $1\times 1$ convolution for
# classification. We use the bits per dimension metric for the likelihood,
# similarly to Tutorial 11 and assignment 3.


# %%
class PixelCNN(pl.LightningModule):

    def __init__(self, c_in, c_hidden):
        super().__init__()
        self.save_hyperparameters()

        # Initial convolutions skipping the center pixel
        self.conv_vstack = VerticalStackConvolution(c_in, c_hidden, mask_center=True)
        self.conv_hstack = HorizontalStackConvolution(c_in, c_hidden, mask_center=True)
        # Convolution block of PixelCNN. We use dilation instead of downscaling
        self.conv_layers = nn.ModuleList([
            GatedMaskedConv(c_hidden),
            GatedMaskedConv(c_hidden, dilation=2),
            GatedMaskedConv(c_hidden),
            GatedMaskedConv(c_hidden, dilation=4),
            GatedMaskedConv(c_hidden),
            GatedMaskedConv(c_hidden, dilation=2),
            GatedMaskedConv(c_hidden)
        ])
        # Output classification convolution (1x1)
        self.conv_out = nn.Conv2d(c_hidden, c_in * 256, kernel_size=1, padding=0)

        self.example_input_array = train_set[0][0][None]

    def forward(self, x):
        """
        Forward image through model and return logits for each pixel.
        Inputs:
            x - Image tensor with integer values between 0 and 255.
        """
        # Scale input from 0 to 255 back to -1 to 1
        x = (x.float() / 255.0) * 2 - 1

        # Initial convolutions
        v_stack = self.conv_vstack(x)
        h_stack = self.conv_hstack(x)
        # Gated Convolutions
        for layer in self.conv_layers:
            v_stack, h_stack = layer(v_stack, h_stack)
        # 1x1 classification convolution
        # Apply ELU before 1x1 convolution for non-linearity on residual connection
        out = self.conv_out(F.elu(h_stack))

        # Output dimensions: [Batch, Classes, Channels, Height, Width]
        out = out.reshape(out.shape[0], 256, out.shape[1] // 256, out.shape[2], out.shape[3])
        return out

    def calc_likelihood(self, x):
        # Forward pass with bpd likelihood calculation
        pred = self.forward(x)
        nll = F.cross_entropy(pred, x, reduction='none')
        bpd = nll.mean(dim=[1, 2, 3]) * np.log2(np.exp(1))
        return bpd.mean()

    @torch.no_grad()
    def sample(self, img_shape, img=None):
        """
        Sampling function for the autoregressive model.
        Inputs:
            img_shape - Shape of the image to generate (B,C,H,W)
            img (optional) - If given, this tensor will be used as
                             a starting image. The pixels to fill
                             should be -1 in the input tensor.
        """
        # Create empty image
        if img is None:
            img = torch.zeros(img_shape, dtype=torch.long).to(device) - 1
        # Generation loop
        for h in tqdm(range(img_shape[2]), leave=False):
            for w in range(img_shape[3]):
                for c in range(img_shape[1]):
                    # Skip if not to be filled (-1)
                    if (img[:, c, h, w] != -1).all().item():
                        continue
                    # For efficiency, we only have to input the upper part of the image
                    # as all other parts will be skipped by the masked convolutions anyways
                    pred = self.forward(img[:, :, :h + 1, :])
                    probs = F.softmax(pred[:, :, c, h, w], dim=-1)
                    img[:, c, h, w] = torch.multinomial(probs, num_samples=1).squeeze(dim=-1)
        return img

    def configure_optimizers(self):
        optimizer = optim.Adam(self.parameters(), lr=1e-3)
        scheduler = optim.lr_scheduler.StepLR(optimizer, 1, gamma=0.99)
        return [optimizer], [scheduler]

    def training_step(self, batch, batch_idx):
        loss = self.calc_likelihood(batch[0])
        self.log('train_bpd', loss)
        return loss

    def validation_step(self, batch, batch_idx):
        loss = self.calc_likelihood(batch[0])
        self.log('val_bpd', loss)

    def test_step(self, batch, batch_idx):
        loss = self.calc_likelihood(batch[0])
        self.log('test_bpd', loss)


# %% [markdown]
# To sample from the autoregressive model, we need to iterate over all dimensions of the input.
# We start with an empty image, and fill the pixels one by one, starting from the upper left corner.
# Note that as for predicting $x_i$, all pixels below it have no influence on the prediction.
# Hence, we can cut the image in height without changing the prediction while increasing efficiency.
# Nevertheless, all the loops in the sampling function already show that it will take us quite some time to sample.
# A lot of computation could be reused across loop iterations as those the features on the already predicted pixels will not change over iterations.
# Nevertheless, this takes quite some effort to implement, and is often not done in implementations because in the end, autoregressive sampling remains sequential and slow.
# Hence, we settle with the default implementation here.
#
# Before training the model, we can check the full receptive field of the model on an MNIST image of size $28\times 28$:

# %%
test_model = PixelCNN(c_in=1, c_hidden=64)
inp = torch.zeros(1, 1, 28, 28)
inp.requires_grad_()
out = test_model(inp)
show_center_recep_field(inp, out.squeeze(dim=2))
del inp, out, test_model

# %% [markdown]
# The visualization shows that for predicting any pixel, we can take almost half of the image into account.
# However, keep in mind that this is the "theoretical" receptive field and not necessarily the [effective receptive field](https://arxiv.org/pdf/1701.04128.pdf), which is usually much smaller.
# For a stronger model, we should therefore try to increase the receptive
# field even further. Especially, for the pixel on the bottom right, the
# very last pixel, we would be allowed to take into account the whole
# image. However, our current receptive field only spans across 1/4 of the
# image. An encoder-decoder architecture can help with this, but it also
# shows that we require a much deeper, more complex network in
# autoregressive models than in VAEs or energy-based models.

# %% [markdown]
# ### Training loop
#
# To train the model, we again can rely on PyTorch Lightning and write a
# function below for loading the pretrained model if it exists. To reduce
# the computational cost, we have saved the validation and test score in
# the checkpoint already:


# %%
def train_model(**kwargs):
    # Create a PyTorch Lightning trainer with the generation callback
<<<<<<< HEAD
    trainer = pl.Trainer(default_root_dir=os.path.join(CHECKPOINT_PATH, "PixelCNN"),
                         gpus=1 if str(device).startswith("cuda") else 0,
                         max_epochs=150,
                         callbacks=[ModelCheckpoint(save_weights_only=True, mode="min", monitor="val_bpd"),
                                    LearningRateMonitor("epoch")])
=======
    trainer = pl.Trainer(
        default_root_dir=os.path.join(CHECKPOINT_PATH, "PixelCNN"),
        gpus=1,
        max_epochs=150,
        callbacks=[
            ModelCheckpoint(save_weights_only=True, mode="min", monitor="val_bpd"),
            LearningRateMonitor("epoch")
        ]
    )
>>>>>>> eb37bd99
    result = None
    # Check whether pretrained model exists. If yes, load it and skip training
    pretrained_filename = os.path.join(CHECKPOINT_PATH, "PixelCNN.ckpt")
    if os.path.isfile(pretrained_filename):
        print("Found pretrained model, loading...")
        model = PixelCNN.load_from_checkpoint(pretrained_filename)
        ckpt = torch.load(pretrained_filename, map_location=device)
        result = ckpt.get("result", None)
    else:
        model = PixelCNN(**kwargs)
        trainer.fit(model, train_loader, val_loader)
    model = model.to(device)

    if result is None:
        # Test best model on validation and test set
        val_result = trainer.test(model, test_dataloaders=val_loader, verbose=False)
        test_result = trainer.test(model, test_dataloaders=test_loader, verbose=False)
        result = {"test": test_result, "val": val_result}
    return model, result


# %% [markdown]
# Training the model is time consuming and we recommend using the provided pre-trained model for going through this notebook.
# However, feel free to play around with the hyperparameter like number of layers etc.
# if you want to get a feeling for those.
#
# When calling the training function with a pre-trained model, we automatically load it and print its test performance:

# %%
model, result = train_model(c_in=1, c_hidden=64)
test_res = result["test"][0]
print(
    "Test bits per dimension: %4.3fbpd" %
    (test_res["test_loss"] if "test_loss" in test_res else test_res["test_bpd"])
)

# %% [markdown]
# With a test performance of 0.809bpd, the PixelCNN significantly outperforms the normalizing flows we have seen in Tutorial 11.
# Considering image modeling as an autoregressive problem simplifies the learning process as predicting one pixel given the ground truth of all others is much easier than predicting all pixels at once.
# In addition, PixelCNN can explicitly predict the pixel values by a discrete softmax while Normalizing Flows have to learn transformations in continuous latent space.
# These two aspects allow the PixelCNN to achieve a notably better performance.
#
# To fully compare the models, let's also measure the number of parameters of the PixelCNN:

# %%
num_params = sum([np.prod(param.shape) for param in model.parameters()])
print("Number of parameters: {:,}".format(num_params))

# %% [markdown]
# Compared to the multi-scale normalizing flows, the PixelCNN has considerably less parameters.
# Of course, the number of parameters depend on our hyperparameter choices.
# Nevertheless, in general, it can be said that autoregressive models
# require considerably less parameters than normalizing flows to reach
# good performance, based on the reasons stated above. Still,
# autoregressive models are much slower in sampling than normalizing
# flows, which limits their possible applications.

# %% [markdown]
# ## Sampling
#
# One way of qualitatively analysing generative models is by looking at the actual samples.
# Let's therefore use our sampling function to generate a few digits:

# %%
pl.seed_everything(1)
samples = model.sample(img_shape=(16, 1, 28, 28))
show_imgs(samples.cpu())

# %% [markdown]
# Most of the samples can be identified as digits, and overall we achieve a better quality than we had in normalizing flows.
# This goes along with the lower likelihood we achieved with autoregressive models.
# Nevertheless, we also see that there is still place for improvement as a considerable amount of samples cannot be identified (for example the first row).
# Deeper autoregressive models are expected to achieve better quality, as they can take more context into account for generating the pixels.
#
# Note that on Google Colab, you might see different results, specifically with a white line at the top.
# After some debugging, it seemed that the difference occurs inside the dilated convolution, as it gives different results for different batch sizes.
# However, it is hard to debug this further as it might be a bug of the installed PyTorch version on Google Colab.
#
# The trained model itself is not restricted to any specific image size.
# However, what happens if we actually sample a larger image than we had
# seen in our training dataset? Let's try below to sample images of size
# $64\times64$ instead of $28\times28$:

# %%
pl.seed_everything(1)
samples = model.sample(img_shape=(8, 1, 64, 64))
show_imgs(samples.cpu())

# %% [markdown]
# The larger images show that changing the size of the image during testing confuses the model and generates abstract figures (you can sometimes spot a digit in the upper left corner).
# In addition, sampling for images of 64x64 pixels take more than a minute on a GPU.
# Clearly, autoregressive models cannot be scaled to large images without changing the sampling procedure such as with [forecasting](https://arxiv.org/abs/2002.09928).
# Our implementation is also not the most efficient as many computations can be stored and reused throughout the sampling process.
# Nevertheless, the sampling procedure stays sequential which is
# inherently slower than parallel generation like done in normalizing
# flows.

# %% [markdown]
# ### Autocompletion
#
# One common application done with autoregressive models is
# auto-completing an image. As autoregressive models predict pixels one by
# one, we can set the first $N$ pixels to predefined values and check how
# the model completes the image. For implementing this, we just need to
# skip the iterations in the sampling loop that already have a value
# unequals -1. See above in our PyTorch Lightning module for the specific
# implementation. In the cell below, we randomly take three images from
# the training set, mask about the lower half of the image, and let the
# model autocomplete it. To see the diversity of samples, we do this 12
# times for each image:


# %%
def autocomplete_image(img):
    # Remove lower half of the image
    img_init = img.clone()
    img_init[:, 10:, :] = -1
    print("Original image and input image to sampling:")
    show_imgs([img, img_init])
    # Generate 12 example completions
    img_init = img_init.unsqueeze(dim=0).expand(12, -1, -1, -1).to(device)
    pl.seed_everything(1)
    img_generated = model.sample(img_init.shape, img_init)
    print("Autocompletion samples:")
    show_imgs(img_generated)


for i in range(1, 4):
    img = train_set[i][0]
    autocomplete_image(img)

# %% [markdown]
# For the first two digits (7 and 6), we see that the 12 samples all
# result in a shape which resemble the original digit. Nevertheless, there
# are some style difference in writing the 7, and some deformed sixes in
# the samples. When autocompleting the 9 below, we see that the model can
# fit multiple digits to it. We obtain diverse samples from 0, 3, 8 and 9.
# This shows that despite having no latent space, we can still obtain
# diverse samples from an autoregressive model.

# %% [markdown]
# ### Visualization of the predictive distribution (softmax)
#
# Autoregressive models use a softmax over 256 values to predict the next pixel.
# This gives the model a large flexibility as the probabilities for each pixel value can be learned independently if necessary.
# However, the values are actually not independent because the values 32 and 33 are much closer than 32 and 255.
# In the following, we visualize the softmax distribution that the model predicts to gain insights how it has learned the relationships of close-by pixels.
#
# To do this, we first run the model on a batch of images and store the output softmax distributions:

# %%
det_loader = data.DataLoader(train_set, batch_size=128, shuffle=False, drop_last=False)
imgs, _ = next(iter(det_loader))
imgs = imgs.to(device)
with torch.no_grad():
    out = model(imgs)
    out = F.softmax(out, dim=1)
    mean_out = out.mean(dim=[0, 2, 3, 4]).cpu().numpy()
    out = out.cpu().numpy()

# %% [markdown]
# Before diving into the model, let's visualize the distribution of the pixel values in the whole dataset:

# %%
sns.set()
plot_args = {"color": to_rgb("C0") + (0.5, ), "edgecolor": "C0", "linewidth": 0.5, "width": 1.0}
plt.hist(imgs.view(-1).cpu().numpy(), bins=256, density=True, **plot_args)
plt.yscale("log")
plt.xticks([0, 64, 128, 192, 256])
plt.show()
plt.close()

# %% [markdown]
# As we would expect from the seen images, the pixel value 0 (black) is the dominant value, followed by a batch of values between 250 and 255.
# Note that we use a log scale on the y-axis due to the big imbalance in the dataset.
# Interestingly, the pixel values 64, 128 and 191 also stand out which is likely due to the quantization used during the creation of the dataset.
# For RGB images, we would also see two peaks around 0 and 255, but the values in between would be much more frequent than in MNIST (see Figure 1 in the [PixelCNN++](https://arxiv.org/pdf/1701.05517.pdf) for a visualization on CIFAR10).
#
# Next, we can visualize the distribution our model predicts (in average):

# %%
plt.bar(np.arange(mean_out.shape[0]), mean_out, **plot_args)
plt.yscale("log")
plt.xticks([0, 64, 128, 192, 256])
plt.show()
plt.close()

# %% [markdown]
# This distribution is very close to the actual dataset distribution.
# This is in general a good sign, but we can see a slightly smoother histogram than above.
#
# Finally, to take a closer look at learned value relations, we can
# visualize the distribution for individual pixel predictions to get a
# better intuition. For this, we pick 4 random images and pixels, and
# visualize their distribution below:

# %%
fig, ax = plt.subplots(2, 2, figsize=(10, 6))
for i in range(4):
    ax_sub = ax[i // 2][i % 2]
    ax_sub.bar(np.arange(out.shape[1], dtype=np.int32), out[i + 4, :, 0, 14, 14], **plot_args)
    ax_sub.set_yscale("log")
    ax_sub.set_xticks([0, 64, 128, 192, 256])
plt.show()
plt.close()

# %% [markdown]
# Overall we see a very diverse set of distributions, with a usual peak
# for 0 and close to 1. However, the distributions in the first row show a
# potentially undesirable behavior. For instance, the value 242 has a
# 1000x lower likelihood than 243 although they are extremely close and
# can often not be distinguished. This shows that the model might have not
# generlized well over pixel values. The better solution to this problem
# is to use discrete logitics mixtures instead of a softmax distribution.
# A discrete logistic distribution can be imagined as discretized, binned
# Gaussians. Using a mixture of discrete logistics instead of a softmax
# introduces an inductive bias to the model to assign close-by values
# similar likelihoods. We can visualize a discrete logistic below:

# %%
mu = torch.Tensor([128])
sigma = torch.Tensor([2.0])


def discrete_logistic(x, mu, sigma):
    return torch.sigmoid((x + 0.5 - mu) / sigma) - torch.sigmoid((x - 0.5 - mu) / sigma)


x = torch.arange(256)
p = discrete_logistic(x, mu, sigma)

# Visualization
plt.figure(figsize=(6, 3))
plt.bar(x.numpy(), p.numpy(), **plot_args)
plt.xlim(96, 160)
plt.title("Discrete logistic distribution")
plt.xlabel("Pixel value")
plt.ylabel("Probability")
plt.show()
plt.close()

# %% [markdown]
# Instead of the softmax, the model would output mean and standard
# deviations for the $K$ logistics we use in the mixture. This is one of
# the improvements in autoregressive models that PixelCNN++ [3] has
# introduced compared to the original PixelCNN.

# %% [markdown]
# ## Conclusion
#
# In this tutorial, we have looked at autoregressive image modeling, and
# implemented the PixelCNN architecture. With the usage of masked
# convolutions, we are able to apply a convolutional network in which a
# pixel is only influenced by all its predecessors. Separating the masked
# convolution into a horizontal and vertical stack allowed us to remove
# the known blind spot on the right upper row of a pixel. In experiments,
# autoregressive models outperformed normalizing flows in terms of bits
# per dimension, but are much slower to sample from. Improvements, that we
# have not implemented ourselves here, are discrete logistic mixtures, a
# downsampling architecture, and changing the pixel order in a diagonal
# fashion (see PixelSNAIL). Overall, autoregressive models are another,
# strong family of generative models, which however are mostly used in
# sequence tasks because of their linear scaling in sampling time than
# quadratic as on images.

# %% [markdown]
# ## References
# [1] van den Oord, A., et al.
# "Pixel Recurrent Neural Networks."
# arXiv preprint arXiv:1601.06759 (2016).
# [Link](https://arxiv.org/abs/1601.06759)
#
# [2] van den Oord, A., et al.
# "Conditional Image Generation with PixelCNN Decoders."
# In Advances in Neural Information Processing Systems 29, pp.
# 4790–4798 (2016).
# [Link](http://papers.nips.cc/paper/6527-conditional-image-generation-with-pixelcnn-decoders.pdf)
#
# [3] Salimans, Tim, et al.
# "PixelCNN++: Improving the PixelCNN with Discretized Logistic Mixture Likelihood and Other Modifications."
# arXiv preprint arXiv:1701.05517 (2017).
# [Link](https://arxiv.org/abs/1701.05517)<|MERGE_RESOLUTION|>--- conflicted
+++ resolved
@@ -657,23 +657,11 @@
 # %%
 def train_model(**kwargs):
     # Create a PyTorch Lightning trainer with the generation callback
-<<<<<<< HEAD
     trainer = pl.Trainer(default_root_dir=os.path.join(CHECKPOINT_PATH, "PixelCNN"),
                          gpus=1 if str(device).startswith("cuda") else 0,
                          max_epochs=150,
                          callbacks=[ModelCheckpoint(save_weights_only=True, mode="min", monitor="val_bpd"),
                                     LearningRateMonitor("epoch")])
-=======
-    trainer = pl.Trainer(
-        default_root_dir=os.path.join(CHECKPOINT_PATH, "PixelCNN"),
-        gpus=1,
-        max_epochs=150,
-        callbacks=[
-            ModelCheckpoint(save_weights_only=True, mode="min", monitor="val_bpd"),
-            LearningRateMonitor("epoch")
-        ]
-    )
->>>>>>> eb37bd99
     result = None
     # Check whether pretrained model exists. If yes, load it and skip training
     pretrained_filename = os.path.join(CHECKPOINT_PATH, "PixelCNN.ckpt")
