--- conflicted
+++ resolved
@@ -799,22 +799,13 @@
 
 
 class LayerNormChannels(nn.Module):
-<<<<<<< HEAD
-    def __init__(self, c_in):
-        """This module applies layer norm across channels in an image.
-
-        Has been shown to work well with ResNet connections.
-
-        Args:
-            c_in: Number of channels of the input
-=======
     def __init__(self, c_in, eps=1e-5):
         """
         This module applies layer norm across channels in an image.
-        Inputs:
-            c_in - Number of channels of the input
-            eps - Small constant to stabilize std
->>>>>>> 7e3565da
+
+        Args:
+            c_in: Number of channels of the input
+            eps: Small constant to stabilize std
         """
         super().__init__()
         self.gamma = nn.Parameter(torch.ones(1, c_in, 1, 1))
@@ -1261,7 +1252,8 @@
 # %%
 @torch.no_grad()
 def interpolate(model, img1, img2, num_steps=8):
-    """
+    """Interpolate.
+
     Args:
         model: object of ImageFlow class that represents the (trained) flow model
         img1, img2: Image tensors of shape [1, 28, 28]. Images between which should be interpolated.
